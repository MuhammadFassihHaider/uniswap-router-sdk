import { BigintIsh, CurrencyAmount, Ether, Percent, Token, TradeType, WETH9 } from '@uniswap/sdk-core'
import { Pair, Route as V2Route, Trade as V2Trade } from '@uniswap/v2-sdk'
import {
  encodeSqrtRatioX96,
  FeeAmount,
  nearestUsableTick,
  Pool,
  Position,
  Route as V3Route,
  TickMath,
  TICK_SPACINGS,
  Trade as V3Trade,
} from '@uniswap/v3-sdk'
import JSBI from 'jsbi'
import { SwapRouter, Trade } from '.'
import { ApprovalTypes } from './approveAndCall'
import { MixedRouteSDK } from './entities/mixedRoute/route'
import { MixedRouteTrade } from './entities/mixedRoute/trade'

describe('SwapRouter', () => {
  const ETHER = Ether.onChain(1)
  const WETH = WETH9[1]

  const token0 = new Token(1, '0x0000000000000000000000000000000000000001', 18, 't0', 'token0')
  const token1 = new Token(1, '0x0000000000000000000000000000000000000002', 18, 't1', 'token1')
  const token2 = new Token(1, '0x0000000000000000000000000000000000000003', 18, 't2', 'token2')

  const feeAmount = FeeAmount.MEDIUM
  const sqrtRatioX96 = encodeSqrtRatioX96(1, 1)
  const liquidity = 1_000_000

  // v3
  const makePool = (token0: Token, token1: Token, liquidity: number) => {
    return new Pool(token0, token1, feeAmount, sqrtRatioX96, liquidity, TickMath.getTickAtSqrtRatio(sqrtRatioX96), [
      {
        index: nearestUsableTick(TickMath.MIN_TICK, TICK_SPACINGS[feeAmount]),
        liquidityNet: liquidity,
        liquidityGross: liquidity,
      },
      {
        index: nearestUsableTick(TickMath.MAX_TICK, TICK_SPACINGS[feeAmount]),
        liquidityNet: -liquidity,
        liquidityGross: liquidity,
      },
    ])
  }

  // v2
  const makePair = (token0: Token, token1: Token, liquidity: BigintIsh) => {
    const amount0 = CurrencyAmount.fromRawAmount(token0, JSBI.BigInt(liquidity))
    const amount1 = CurrencyAmount.fromRawAmount(token1, JSBI.BigInt(liquidity))

    return new Pair(amount0, amount1)
  }

<<<<<<< HEAD
  const pool_0_1 = makePool(token0, token1)
  // const pool_0_2 = makePool(token0, token2)
=======
  const pool_0_1 = makePool(token0, token1, liquidity)
>>>>>>> 3f996cef
  const pair_0_1 = makePair(token0, token1, liquidity)
  const pair_1_2 = makePair(token1, token2, liquidity)

  const pool_1_WETH = makePool(token1, WETH, liquidity)
  const pair_1_WETH = makePair(token1, WETH, liquidity)
  const pair_2_WETH = makePair(token2, WETH, liquidity)
  const pool_2_WETH = makePool(token2, WETH)

  const slippageTolerance = new Percent(1, 100)
  const recipient = '0x0000000000000000000000000000000000000003'
  const deadline = 123

  describe('#swapCallParameters', () => {
    describe('single-hop exact input (v2 + v3)', () => {
      describe('different trade configurations result in identical calldata', () => {
        const expectedCalldata =
          '0x5ae401dc000000000000000000000000000000000000000000000000000000000000007b000000000000000000000000000000000000000000000000000000000000004000000000000000000000000000000000000000000000000000000000000000020000000000000000000000000000000000000000000000000000000000000040000000000000000000000000000000000000000000000000000000000000016000000000000000000000000000000000000000000000000000000000000000e4472b43f300000000000000000000000000000000000000000000000000000000000000640000000000000000000000000000000000000000000000000000000000000062000000000000000000000000000000000000000000000000000000000000008000000000000000000000000000000000000000000000000000000000000000030000000000000000000000000000000000000000000000000000000000000002000000000000000000000000000000000000000000000000000000000000000100000000000000000000000000000000000000000000000000000000000000020000000000000000000000000000000000000000000000000000000000000000000000000000000000000000000000000000000000000000000000e404e45aaf000000000000000000000000000000000000000000000000000000000000000100000000000000000000000000000000000000000000000000000000000000020000000000000000000000000000000000000000000000000000000000000bb8000000000000000000000000000000000000000000000000000000000000000300000000000000000000000000000000000000000000000000000000000000640000000000000000000000000000000000000000000000000000000000000061000000000000000000000000000000000000000000000000000000000000000000000000000000000000000000000000000000000000000000000000'
        const amountIn = CurrencyAmount.fromRawAmount(token0, JSBI.BigInt(100))

        const v2Trade = V2Trade.exactIn(new V2Route([pair_0_1], token0, token1), amountIn)
        const v3Trade = V3Trade.fromRoute(new V3Route([pool_0_1], token0, token1), amountIn, TradeType.EXACT_INPUT)

        it('array of trades', async () => {
          const trades = [v2Trade, await v3Trade]
          const { calldata, value } = SwapRouter.swapCallParameters(trades, {
            slippageTolerance,
            recipient,
            deadlineOrPreviousBlockhash: deadline,
          })
          expect(calldata).toEqual(expectedCalldata)
          expect(value).toBe('0x00')
        })

        it('meta-trade', async () => {
          const trades = await Trade.fromRoutes(
            [
              {
                routev2: v2Trade.route,
                amount: amountIn,
              },
            ],
            [
              {
                routev3: (await v3Trade).swaps[0].route,
                amount: amountIn,
              },
            ],
            TradeType.EXACT_INPUT
          )

          const { calldata, value } = SwapRouter.swapCallParameters(trades, {
            slippageTolerance,
            recipient,
            deadlineOrPreviousBlockhash: deadline,
          })
          expect(calldata).toEqual(expectedCalldata)
          expect(value).toBe('0x00')
        })
      })
    })

    describe('single-hop exact output (v2 + v3)', () => {
      describe('different trade configurations result in identical calldata', () => {
        const expectedCalldata =
          '0x5ae401dc000000000000000000000000000000000000000000000000000000000000007b000000000000000000000000000000000000000000000000000000000000004000000000000000000000000000000000000000000000000000000000000000020000000000000000000000000000000000000000000000000000000000000040000000000000000000000000000000000000000000000000000000000000016000000000000000000000000000000000000000000000000000000000000000e442712a6700000000000000000000000000000000000000000000000000000000000000640000000000000000000000000000000000000000000000000000000000000066000000000000000000000000000000000000000000000000000000000000008000000000000000000000000000000000000000000000000000000000000000030000000000000000000000000000000000000000000000000000000000000002000000000000000000000000000000000000000000000000000000000000000100000000000000000000000000000000000000000000000000000000000000020000000000000000000000000000000000000000000000000000000000000000000000000000000000000000000000000000000000000000000000e45023b4df000000000000000000000000000000000000000000000000000000000000000100000000000000000000000000000000000000000000000000000000000000020000000000000000000000000000000000000000000000000000000000000bb8000000000000000000000000000000000000000000000000000000000000000300000000000000000000000000000000000000000000000000000000000000640000000000000000000000000000000000000000000000000000000000000067000000000000000000000000000000000000000000000000000000000000000000000000000000000000000000000000000000000000000000000000'
        const amountOut = CurrencyAmount.fromRawAmount(token1, JSBI.BigInt(100))

        const v2Trade = V2Trade.exactOut(new V2Route([pair_0_1], token0, token1), amountOut)
        const v3Trade = V3Trade.fromRoute(new V3Route([pool_0_1], token0, token1), amountOut, TradeType.EXACT_OUTPUT)

        it('array of trades', async () => {
          const trades = [v2Trade, await v3Trade]
          const { calldata, value } = SwapRouter.swapCallParameters(trades, {
            slippageTolerance,
            recipient,
            deadlineOrPreviousBlockhash: deadline,
          })
          expect(calldata).toEqual(expectedCalldata)
          expect(value).toBe('0x00')
        })

        it('meta-trade', async () => {
          const trades = await Trade.fromRoutes(
            [
              {
                routev2: v2Trade.route,
                amount: amountOut,
              },
            ],
            [
              {
                routev3: (await v3Trade).swaps[0].route,
                amount: amountOut,
              },
            ],
            TradeType.EXACT_OUTPUT
          )

          const { calldata, value } = SwapRouter.swapCallParameters(trades, {
            slippageTolerance,
            recipient,
            deadlineOrPreviousBlockhash: deadline,
          })
          expect(calldata).toEqual(expectedCalldata)
          expect(value).toBe('0x00')
        })
      })
    })

    describe('multi-hop exact input (v2 + v3)', () => {
      describe('different trade configurations result in identical calldata', () => {
        const expectedCalldata =
          '0x5ae401dc000000000000000000000000000000000000000000000000000000000000007b00000000000000000000000000000000000000000000000000000000000000400000000000000000000000000000000000000000000000000000000000000002000000000000000000000000000000000000000000000000000000000000004000000000000000000000000000000000000000000000000000000000000001800000000000000000000000000000000000000000000000000000000000000104472b43f30000000000000000000000000000000000000000000000000000000000000064000000000000000000000000000000000000000000000000000000000000006100000000000000000000000000000000000000000000000000000000000000800000000000000000000000000000000000000000000000000000000000000003000000000000000000000000000000000000000000000000000000000000000300000000000000000000000000000000000000000000000000000000000000010000000000000000000000000000000000000000000000000000000000000002000000000000000000000000c02aaa39b223fe8d0a0e5c4f27ead9083c756cc2000000000000000000000000000000000000000000000000000000000000000000000000000000000000000000000000000000000000000000000124b858183f0000000000000000000000000000000000000000000000000000000000000020000000000000000000000000000000000000000000000000000000000000008000000000000000000000000000000000000000000000000000000000000000030000000000000000000000000000000000000000000000000000000000000064000000000000000000000000000000000000000000000000000000000000005f00000000000000000000000000000000000000000000000000000000000000420000000000000000000000000000000000000001000bb80000000000000000000000000000000000000002000bb8c02aaa39b223fe8d0a0e5c4f27ead9083c756cc200000000000000000000000000000000000000000000000000000000000000000000000000000000000000000000000000000000000000000000'
        const amountIn = CurrencyAmount.fromRawAmount(token0, JSBI.BigInt(100))

        const v2Trade = V2Trade.exactIn(new V2Route([pair_0_1, pair_1_WETH], token0, WETH), amountIn)
        const v3Trade = V3Trade.fromRoute(
          new V3Route([pool_0_1, pool_1_WETH], token0, WETH),
          amountIn,
          TradeType.EXACT_INPUT
        )

        it('array of trades', async () => {
          const trades = [v2Trade, await v3Trade]
          const { calldata, value } = SwapRouter.swapCallParameters(trades, {
            slippageTolerance,
            recipient,
            deadlineOrPreviousBlockhash: deadline,
          })
          expect(calldata).toEqual(expectedCalldata)
          expect(value).toBe('0x00')
        })

        it('meta-trade', async () => {
          const trades = await Trade.fromRoutes(
            [
              {
                routev2: v2Trade.route,
                amount: amountIn,
              },
            ],
            [
              {
                routev3: (await v3Trade).swaps[0].route,
                amount: amountIn,
              },
            ],
            TradeType.EXACT_INPUT
          )

          const { calldata, value } = SwapRouter.swapCallParameters(trades, {
            slippageTolerance,
            recipient,
            deadlineOrPreviousBlockhash: deadline,
          })
          expect(calldata).toEqual(expectedCalldata)
          expect(value).toBe('0x00')
        })
      })
    })

    describe('multi-hop exact output (v2 + v3)', () => {
      describe('different trade configurations result in identical calldata', () => {
        const expectedCalldata =
          '0x5ae401dc000000000000000000000000000000000000000000000000000000000000007b0000000000000000000000000000000000000000000000000000000000000040000000000000000000000000000000000000000000000000000000000000000200000000000000000000000000000000000000000000000000000000000000400000000000000000000000000000000000000000000000000000000000000180000000000000000000000000000000000000000000000000000000000000010442712a670000000000000000000000000000000000000000000000000000000000000064000000000000000000000000000000000000000000000000000000000000006700000000000000000000000000000000000000000000000000000000000000800000000000000000000000000000000000000000000000000000000000000003000000000000000000000000000000000000000000000000000000000000000300000000000000000000000000000000000000000000000000000000000000010000000000000000000000000000000000000000000000000000000000000002000000000000000000000000c02aaa39b223fe8d0a0e5c4f27ead9083c756cc200000000000000000000000000000000000000000000000000000000000000000000000000000000000000000000000000000000000000000000012409b81346000000000000000000000000000000000000000000000000000000000000002000000000000000000000000000000000000000000000000000000000000000800000000000000000000000000000000000000000000000000000000000000003000000000000000000000000000000000000000000000000000000000000006400000000000000000000000000000000000000000000000000000000000000690000000000000000000000000000000000000000000000000000000000000042c02aaa39b223fe8d0a0e5c4f27ead9083c756cc2000bb80000000000000000000000000000000000000002000bb8000000000000000000000000000000000000000100000000000000000000000000000000000000000000000000000000000000000000000000000000000000000000000000000000000000000000'
        const amountOut = CurrencyAmount.fromRawAmount(WETH, JSBI.BigInt(100))

        const v2Trade = V2Trade.exactOut(new V2Route([pair_0_1, pair_1_WETH], token0, WETH), amountOut)
        const v3Trade = V3Trade.fromRoute(
          new V3Route([pool_0_1, pool_1_WETH], token0, WETH),
          amountOut,
          TradeType.EXACT_OUTPUT
        )

        it('array of trades', async () => {
          const trades = [v2Trade, await v3Trade]
          const { calldata, value } = SwapRouter.swapCallParameters(trades, {
            slippageTolerance,
            recipient,
            deadlineOrPreviousBlockhash: deadline,
          })
          expect(calldata).toEqual(expectedCalldata)
          expect(value).toBe('0x00')
        })

        it('meta-trade', async () => {
          const trades = await Trade.fromRoutes(
            [
              {
                routev2: v2Trade.route,
                amount: amountOut,
              },
            ],
            [
              {
                routev3: (await v3Trade).swaps[0].route,
                amount: amountOut,
              },
            ],
            TradeType.EXACT_OUTPUT
          )

          const { calldata, value } = SwapRouter.swapCallParameters(trades, {
            slippageTolerance,
            recipient,
            deadlineOrPreviousBlockhash: deadline,
          })
          expect(calldata).toEqual(expectedCalldata)
          expect(value).toBe('0x00')
        })
      })
    })

    describe('Mixed Route', () => {
      describe('single-hop exact input (v2 + v3) backwards compatible', () => {
        describe('different trade configurations result in identical calldata', () => {
          const expectedCalldata =
            '0x5ae401dc000000000000000000000000000000000000000000000000000000000000007b000000000000000000000000000000000000000000000000000000000000004000000000000000000000000000000000000000000000000000000000000000020000000000000000000000000000000000000000000000000000000000000040000000000000000000000000000000000000000000000000000000000000016000000000000000000000000000000000000000000000000000000000000000e4472b43f300000000000000000000000000000000000000000000000000000000000000640000000000000000000000000000000000000000000000000000000000000062000000000000000000000000000000000000000000000000000000000000008000000000000000000000000000000000000000000000000000000000000000030000000000000000000000000000000000000000000000000000000000000002000000000000000000000000000000000000000000000000000000000000000100000000000000000000000000000000000000000000000000000000000000020000000000000000000000000000000000000000000000000000000000000000000000000000000000000000000000000000000000000000000000e404e45aaf000000000000000000000000000000000000000000000000000000000000000100000000000000000000000000000000000000000000000000000000000000020000000000000000000000000000000000000000000000000000000000000bb8000000000000000000000000000000000000000000000000000000000000000300000000000000000000000000000000000000000000000000000000000000640000000000000000000000000000000000000000000000000000000000000061000000000000000000000000000000000000000000000000000000000000000000000000000000000000000000000000000000000000000000000000'
          const amountIn = CurrencyAmount.fromRawAmount(token0, JSBI.BigInt(100))

          const v2Trade = V2Trade.exactIn(new V2Route([pair_0_1], token0, token1), amountIn)
          const v3Trade = V3Trade.fromRoute(new V3Route([pool_0_1], token0, token1), amountIn, TradeType.EXACT_INPUT)
          const mixedRouteTrade1 = MixedRouteTrade.fromRoute(
            new MixedRouteSDK([pair_0_1], token0, token1),
            amountIn,
            TradeType.EXACT_INPUT
          )
          const mixedRouteTrade2 = MixedRouteTrade.fromRoute(
            new MixedRouteSDK([pool_0_1], token0, token1),
            amountIn,
            TradeType.EXACT_INPUT
          )

          it('generates the same calldata', async () => {
            const trades = [v2Trade, await v3Trade]
            const { calldata, value } = SwapRouter.swapCallParameters(trades, {
              slippageTolerance,
              recipient,
              deadlineOrPreviousBlockhash: deadline,
            })
            expect(calldata).toEqual(expectedCalldata)
            expect(value).toBe('0x00')

            const mixedRouteTrades = [await mixedRouteTrade1, await mixedRouteTrade2]
            const { calldata: mixedRouteCalldata, value: mixedRouteValue } = SwapRouter.swapCallParameters(
              mixedRouteTrades,
              {
                slippageTolerance,
                recipient,
                deadlineOrPreviousBlockhash: deadline,
              }
            )
            expect(mixedRouteCalldata).toEqual(expectedCalldata)
            expect(mixedRouteValue).toBe('0x00')
          })

          it('meta-trade', async () => {
            const trades = await Trade.fromRoutes(
              [
                {
                  routev2: v2Trade.route,
                  amount: amountIn,
                },
              ],
              [
                {
                  routev3: (await v3Trade).swaps[0].route,
                  amount: amountIn,
                },
              ],
              TradeType.EXACT_INPUT
            )

            const { calldata, value } = SwapRouter.swapCallParameters(trades, {
              slippageTolerance,
              recipient,
              deadlineOrPreviousBlockhash: deadline,
            })
            expect(calldata).toEqual(expectedCalldata)
            expect(value).toBe('0x00')

            const mixedRouteTrades = await Trade.fromRoutes([], [], TradeType.EXACT_INPUT, [
              {
                mixedRoute: (await mixedRouteTrade1).swaps[0].route,
                amount: amountIn,
              },
              {
                mixedRoute: (await mixedRouteTrade2).swaps[0].route,
                amount: amountIn,
              },
            ])

            const { calldata: mixedRouteCalldata, value: mixedRouteValue } = SwapRouter.swapCallParameters(
              mixedRouteTrades,
              {
                slippageTolerance,
                recipient,
                deadlineOrPreviousBlockhash: deadline,
              }
            )
            expect(mixedRouteCalldata).toEqual(expectedCalldata)
            expect(mixedRouteValue).toBe('0x00')
          })
        })
      })

      describe('multi-hop exact input (mixed route) backwards compatible', () => {
        describe('different trade configurations result in identical calldata', () => {
          /// calldata verified and taken from existing test
          const expectedCalldata =
            '0x5ae401dc000000000000000000000000000000000000000000000000000000000000007b00000000000000000000000000000000000000000000000000000000000000400000000000000000000000000000000000000000000000000000000000000002000000000000000000000000000000000000000000000000000000000000004000000000000000000000000000000000000000000000000000000000000001800000000000000000000000000000000000000000000000000000000000000104472b43f30000000000000000000000000000000000000000000000000000000000000064000000000000000000000000000000000000000000000000000000000000006100000000000000000000000000000000000000000000000000000000000000800000000000000000000000000000000000000000000000000000000000000003000000000000000000000000000000000000000000000000000000000000000300000000000000000000000000000000000000000000000000000000000000010000000000000000000000000000000000000000000000000000000000000002000000000000000000000000c02aaa39b223fe8d0a0e5c4f27ead9083c756cc2000000000000000000000000000000000000000000000000000000000000000000000000000000000000000000000000000000000000000000000124b858183f0000000000000000000000000000000000000000000000000000000000000020000000000000000000000000000000000000000000000000000000000000008000000000000000000000000000000000000000000000000000000000000000030000000000000000000000000000000000000000000000000000000000000064000000000000000000000000000000000000000000000000000000000000005f00000000000000000000000000000000000000000000000000000000000000420000000000000000000000000000000000000001000bb80000000000000000000000000000000000000002000bb8c02aaa39b223fe8d0a0e5c4f27ead9083c756cc200000000000000000000000000000000000000000000000000000000000000000000000000000000000000000000000000000000000000000000'
          const amountIn = CurrencyAmount.fromRawAmount(token0, JSBI.BigInt(100))

          const mixedRouteTrade1 = MixedRouteTrade.fromRoute(
            new MixedRouteSDK([pair_0_1, pair_1_WETH], token0, WETH),
            amountIn,
            TradeType.EXACT_INPUT
          )
          const mixedRouteTrade2 = MixedRouteTrade.fromRoute(
            new MixedRouteSDK([pool_0_1, pool_1_WETH], token0, WETH),
            amountIn,
            TradeType.EXACT_INPUT
          )

          it('single mixedRoute trade', async () => {
            const trades = [await mixedRouteTrade1, await mixedRouteTrade2]
            const { calldata, value } = SwapRouter.swapCallParameters(trades, {
              slippageTolerance,
              recipient,
              deadlineOrPreviousBlockhash: deadline,
            })
            expect(calldata).toEqual(expectedCalldata)
            expect(value).toBe('0x00')
          })

          it('meta-trade', async () => {
            const trades = await Trade.fromRoutes([], [], TradeType.EXACT_INPUT, [
              {
                mixedRoute: (await mixedRouteTrade1).swaps[0].route,
                amount: amountIn,
              },
              {
                mixedRoute: (await mixedRouteTrade2).swaps[0].route,
                amount: amountIn,
              },
            ])

            const { calldata, value } = SwapRouter.swapCallParameters(trades, {
              slippageTolerance,
              recipient,
              deadlineOrPreviousBlockhash: deadline,
            })
            expect(calldata).toEqual(expectedCalldata)
            expect(value).toBe('0x00')
          })
        })
      })

      describe('mixed route trades with routes with consecutive pools/pairs', () => {
        /// manually verified calldata
        const expectedCalldata =
          '0x5ae401dc000000000000000000000000000000000000000000000000000000000000007b00000000000000000000000000000000000000000000000000000000000000400000000000000000000000000000000000000000000000000000000000000004000000000000000000000000000000000000000000000000000000000000008000000000000000000000000000000000000000000000000000000000000001e0000000000000000000000000000000000000000000000000000000000000030000000000000000000000000000000000000000000000000000000000000004400000000000000000000000000000000000000000000000000000000000000124b858183f0000000000000000000000000000000000000000000000000000000000000020000000000000000000000000000000000000000000000000000000000000008000000000000000000000000000000000000000000000000000000000000000020000000000000000000000000000000000000000000000000000000000000064000000000000000000000000000000000000000000000000000000000000000000000000000000000000000000000000000000000000000000000000000000420000000000000000000000000000000000000001000bb80000000000000000000000000000000000000002000bb8c02aaa39b223fe8d0a0e5c4f27ead9083c756cc20000000000000000000000000000000000000000000000000000000000000000000000000000000000000000000000000000000000000000000000000000000000000000000000000000000000000000000000000000000000e4472b43f30000000000000000000000000000000000000000000000000000000000000000000000000000000000000000000000000000000000000000000000000000005e000000000000000000000000000000000000000000000000000000000000008000000000000000000000000000000000000000000000000000000000000000030000000000000000000000000000000000000000000000000000000000000002000000000000000000000000c02aaa39b223fe8d0a0e5c4f27ead9083c756cc20000000000000000000000000000000000000000000000000000000000000003000000000000000000000000000000000000000000000000000000000000000000000000000000000000000000000000000000000000000000000104472b43f300000000000000000000000000000000000000000000000000000000000000640000000000000000000000000000000000000000000000000000000000000000000000000000000000000000000000000000000000000000000000000000008000000000000000000000000000000000000000000000000000000000000000020000000000000000000000000000000000000000000000000000000000000003000000000000000000000000000000000000000000000000000000000000000100000000000000000000000000000000000000000000000000000000000000020000000000000000000000000000000000000000000000000000000000000003000000000000000000000000000000000000000000000000000000000000000000000000000000000000000000000000000000000000000000000104b858183f0000000000000000000000000000000000000000000000000000000000000020000000000000000000000000000000000000000000000000000000000000008000000000000000000000000000000000000000000000000000000000000000030000000000000000000000000000000000000000000000000000000000000000000000000000000000000000000000000000000000000000000000000000005f000000000000000000000000000000000000000000000000000000000000002b0000000000000000000000000000000000000003000bb8c02aaa39b223fe8d0a0e5c4f27ead9083c756cc200000000000000000000000000000000000000000000000000000000000000000000000000000000000000000000000000'
        const amountIn = CurrencyAmount.fromRawAmount(token0, JSBI.BigInt(100))
        const mixedRouteTrade1 = MixedRouteTrade.fromRoute(
          new MixedRouteSDK([pool_0_1, pool_1_WETH, pair_2_WETH], token0, WETH),
          amountIn,
          TradeType.EXACT_INPUT
        )
        const mixedRouteTrade2 = MixedRouteTrade.fromRoute(
          new MixedRouteSDK([pair_0_1, pair_1_2, pool_2_WETH], token0, WETH),
          amountIn,
          TradeType.EXACT_INPUT
        )

        it('generates correct calldata', async () => {
          const trades = [await mixedRouteTrade1, await mixedRouteTrade2]
          const { calldata, value } = SwapRouter.swapCallParameters(trades, {
            slippageTolerance,
            recipient,
            deadlineOrPreviousBlockhash: deadline,
          })
          expect(calldata).toEqual(expectedCalldata)
          expect(value).toBe('0x00')
        })
      })
    })

    describe('ETH input', () => {
      describe('single-hop exact input (v2 + v3)', () => {
        describe('different trade configurations result in identical calldata', () => {
          const expectedCalldata =
            '0x5ae401dc000000000000000000000000000000000000000000000000000000000000007b000000000000000000000000000000000000000000000000000000000000004000000000000000000000000000000000000000000000000000000000000000020000000000000000000000000000000000000000000000000000000000000040000000000000000000000000000000000000000000000000000000000000016000000000000000000000000000000000000000000000000000000000000000e4472b43f300000000000000000000000000000000000000000000000000000000000000640000000000000000000000000000000000000000000000000000000000000062000000000000000000000000000000000000000000000000000000000000008000000000000000000000000000000000000000000000000000000000000000030000000000000000000000000000000000000000000000000000000000000002000000000000000000000000c02aaa39b223fe8d0a0e5c4f27ead9083c756cc200000000000000000000000000000000000000000000000000000000000000020000000000000000000000000000000000000000000000000000000000000000000000000000000000000000000000000000000000000000000000e404e45aaf000000000000000000000000c02aaa39b223fe8d0a0e5c4f27ead9083c756cc200000000000000000000000000000000000000000000000000000000000000020000000000000000000000000000000000000000000000000000000000000bb8000000000000000000000000000000000000000000000000000000000000000300000000000000000000000000000000000000000000000000000000000000640000000000000000000000000000000000000000000000000000000000000061000000000000000000000000000000000000000000000000000000000000000000000000000000000000000000000000000000000000000000000000'
          const amountIn = CurrencyAmount.fromRawAmount(ETHER, JSBI.BigInt(100))

          const v2Trade = V2Trade.exactIn(new V2Route([pair_1_WETH], ETHER, token1), amountIn)
          const v3Trade = V3Trade.fromRoute(new V3Route([pool_1_WETH], ETHER, token1), amountIn, TradeType.EXACT_INPUT)
          /// mixedRouteTrade mirrors the V3Trade
          const mixedRouteTrade = MixedRouteTrade.fromRoute(
            new MixedRouteSDK([pool_1_WETH], ETHER, token1),
            amountIn,
            TradeType.EXACT_INPUT
          )

          it('array of trades', async () => {
            const trades = [v2Trade, await v3Trade]
            const { calldata, value } = SwapRouter.swapCallParameters(trades, {
              slippageTolerance,
              recipient,
              deadlineOrPreviousBlockhash: deadline,
            })
            expect(calldata).toEqual(expectedCalldata)
            expect(value).toBe('0xc8')
          })

          it('mixedRoute produces the same calldata when swapped in', async () => {
            const trades = [v2Trade, await mixedRouteTrade]
            const { calldata, value } = SwapRouter.swapCallParameters(trades, {
              slippageTolerance,
              recipient,
              deadlineOrPreviousBlockhash: deadline,
            })
            expect(calldata).toEqual(expectedCalldata)
            expect(value).toBe('0xc8')
          })

          it('meta-trade', async () => {
            const trades = await Trade.fromRoutes(
              [
                {
                  routev2: v2Trade.route,
                  amount: amountIn,
                },
              ],
              [
                {
                  routev3: (await v3Trade).swaps[0].route,
                  amount: amountIn,
                },
              ],
              TradeType.EXACT_INPUT
            )

            const { calldata, value } = SwapRouter.swapCallParameters(trades, {
              slippageTolerance,
              recipient,
              deadlineOrPreviousBlockhash: deadline,
            })
            expect(calldata).toEqual(expectedCalldata)
            expect(value).toBe('0xc8')
          })

          it('meta-trade with mixedRoute', async () => {
            const trades = await Trade.fromRoutes(
              [
                {
                  routev2: v2Trade.route,
                  amount: amountIn,
                },
              ],
              [],
              TradeType.EXACT_INPUT,
              [
                {
                  mixedRoute: (await mixedRouteTrade).swaps[0].route,
                  amount: amountIn,
                },
              ]
            )

            const { calldata, value } = SwapRouter.swapCallParameters(trades, {
              slippageTolerance,
              recipient,
              deadlineOrPreviousBlockhash: deadline,
            })
            expect(calldata).toEqual(expectedCalldata)
            expect(value).toBe('0xc8')
          })
        })
      })

      describe('single-hop exact output (v2 + v3)', () => {
        describe('different trade configurations result in identical calldata', () => {
          const expectedCalldata =
            '0x5ae401dc000000000000000000000000000000000000000000000000000000000000007b000000000000000000000000000000000000000000000000000000000000004000000000000000000000000000000000000000000000000000000000000000030000000000000000000000000000000000000000000000000000000000000060000000000000000000000000000000000000000000000000000000000000018000000000000000000000000000000000000000000000000000000000000002a000000000000000000000000000000000000000000000000000000000000000e442712a6700000000000000000000000000000000000000000000000000000000000000640000000000000000000000000000000000000000000000000000000000000066000000000000000000000000000000000000000000000000000000000000008000000000000000000000000000000000000000000000000000000000000000030000000000000000000000000000000000000000000000000000000000000002000000000000000000000000c02aaa39b223fe8d0a0e5c4f27ead9083c756cc200000000000000000000000000000000000000000000000000000000000000020000000000000000000000000000000000000000000000000000000000000000000000000000000000000000000000000000000000000000000000e45023b4df000000000000000000000000c02aaa39b223fe8d0a0e5c4f27ead9083c756cc200000000000000000000000000000000000000000000000000000000000000020000000000000000000000000000000000000000000000000000000000000bb8000000000000000000000000000000000000000000000000000000000000000300000000000000000000000000000000000000000000000000000000000000640000000000000000000000000000000000000000000000000000000000000067000000000000000000000000000000000000000000000000000000000000000000000000000000000000000000000000000000000000000000000000000000000000000000000000000000000000000000000000000000000000000412210e8a00000000000000000000000000000000000000000000000000000000'
          const amountOut = CurrencyAmount.fromRawAmount(token1, JSBI.BigInt(100))

          const v2Trade = V2Trade.exactOut(new V2Route([pair_1_WETH], ETHER, token1), amountOut)
          const v3Trade = V3Trade.fromRoute(
            new V3Route([pool_1_WETH], ETHER, token1),
            amountOut,
            TradeType.EXACT_OUTPUT
          )

          it('array of trades', async () => {
            const trades = [v2Trade, await v3Trade]
            const { calldata, value } = SwapRouter.swapCallParameters(trades, {
              slippageTolerance,
              recipient,
              deadlineOrPreviousBlockhash: deadline,
            })
            expect(calldata).toEqual(expectedCalldata)
            expect(value).toBe('0xcd')
          })

          it('meta-trade', async () => {
            const trades = await Trade.fromRoutes(
              [
                {
                  routev2: v2Trade.route,
                  amount: amountOut,
                },
              ],
              [
                {
                  routev3: (await v3Trade).swaps[0].route,
                  amount: amountOut,
                },
              ],
              TradeType.EXACT_OUTPUT
            )

            const { calldata, value } = SwapRouter.swapCallParameters(trades, {
              slippageTolerance,
              recipient,
              deadlineOrPreviousBlockhash: deadline,
            })
            expect(calldata).toEqual(expectedCalldata)
            expect(value).toBe('0xcd')
          })
        })
      })

      describe('multi-hop exact input (v2 + v3)', () => {
        describe('different trade configurations result in identical calldata', () => {
          const expectedCalldata =
            '0x5ae401dc000000000000000000000000000000000000000000000000000000000000007b00000000000000000000000000000000000000000000000000000000000000400000000000000000000000000000000000000000000000000000000000000002000000000000000000000000000000000000000000000000000000000000004000000000000000000000000000000000000000000000000000000000000001800000000000000000000000000000000000000000000000000000000000000104472b43f300000000000000000000000000000000000000000000000000000000000000640000000000000000000000000000000000000000000000000000000000000061000000000000000000000000000000000000000000000000000000000000008000000000000000000000000000000000000000000000000000000000000000030000000000000000000000000000000000000000000000000000000000000003000000000000000000000000c02aaa39b223fe8d0a0e5c4f27ead9083c756cc200000000000000000000000000000000000000000000000000000000000000020000000000000000000000000000000000000000000000000000000000000001000000000000000000000000000000000000000000000000000000000000000000000000000000000000000000000000000000000000000000000124b858183f0000000000000000000000000000000000000000000000000000000000000020000000000000000000000000000000000000000000000000000000000000008000000000000000000000000000000000000000000000000000000000000000030000000000000000000000000000000000000000000000000000000000000064000000000000000000000000000000000000000000000000000000000000005f0000000000000000000000000000000000000000000000000000000000000042c02aaa39b223fe8d0a0e5c4f27ead9083c756cc2000bb80000000000000000000000000000000000000002000bb8000000000000000000000000000000000000000100000000000000000000000000000000000000000000000000000000000000000000000000000000000000000000000000000000000000000000'
          const amountIn = CurrencyAmount.fromRawAmount(ETHER, JSBI.BigInt(100))

          const v2Trade = V2Trade.exactIn(new V2Route([pair_1_WETH, pair_0_1], ETHER, token0), amountIn)
          /// mixedRouteTrade mirrors V2Trade
          const mixedRouteTrade = MixedRouteTrade.fromRoute(
            new MixedRouteSDK([pair_1_WETH, pair_0_1], ETHER, token0),
            amountIn,
            TradeType.EXACT_INPUT
          )
          const v3Trade = V3Trade.fromRoute(
            new V3Route([pool_1_WETH, pool_0_1], ETHER, token0),
            amountIn,
            TradeType.EXACT_INPUT
          )

          it('array of trades', async () => {
            const trades = [v2Trade, await v3Trade]
            const { calldata, value } = SwapRouter.swapCallParameters(trades, {
              slippageTolerance,
              recipient,
              deadlineOrPreviousBlockhash: deadline,
            })
            expect(calldata).toEqual(expectedCalldata)
            expect(value).toBe('0xc8')
          })

          it('mixedRoutes in array produce same calldata', async () => {
            const trades = [await mixedRouteTrade, await v3Trade]
            const { calldata, value } = SwapRouter.swapCallParameters(trades, {
              slippageTolerance,
              recipient,
              deadlineOrPreviousBlockhash: deadline,
            })
            expect(calldata).toEqual(expectedCalldata)
            expect(value).toBe('0xc8')
          })

          it('meta-trade', async () => {
            const trades = await Trade.fromRoutes(
              [
                {
                  routev2: v2Trade.route,
                  amount: amountIn,
                },
              ],
              [
                {
                  routev3: (await v3Trade).swaps[0].route,
                  amount: amountIn,
                },
              ],
              TradeType.EXACT_INPUT
            )

            const { calldata, value } = SwapRouter.swapCallParameters(trades, {
              slippageTolerance,
              recipient,
              deadlineOrPreviousBlockhash: deadline,
            })
            expect(calldata).toEqual(expectedCalldata)
            expect(value).toBe('0xc8')
          })

          it('meta-trade with mixedRoutes produces calldata in different order but same content', async () => {
            /// @dev since we order the calldata in the array in a particular way (v2, v3, mixedRoute) the ordering will be different, but the encoded swap data will be the same
            /// Additionally, since we aren't sharing balances across trades order should not matter
            const expectedCalldata =
              '0x5ae401dc000000000000000000000000000000000000000000000000000000000000007b00000000000000000000000000000000000000000000000000000000000000400000000000000000000000000000000000000000000000000000000000000002000000000000000000000000000000000000000000000000000000000000004000000000000000000000000000000000000000000000000000000000000001a00000000000000000000000000000000000000000000000000000000000000124b858183f0000000000000000000000000000000000000000000000000000000000000020000000000000000000000000000000000000000000000000000000000000008000000000000000000000000000000000000000000000000000000000000000030000000000000000000000000000000000000000000000000000000000000064000000000000000000000000000000000000000000000000000000000000005f0000000000000000000000000000000000000000000000000000000000000042c02aaa39b223fe8d0a0e5c4f27ead9083c756cc2000bb80000000000000000000000000000000000000002000bb80000000000000000000000000000000000000001000000000000000000000000000000000000000000000000000000000000000000000000000000000000000000000000000000000000000000000000000000000000000000000000000000000000000000000000000000000104472b43f300000000000000000000000000000000000000000000000000000000000000640000000000000000000000000000000000000000000000000000000000000061000000000000000000000000000000000000000000000000000000000000008000000000000000000000000000000000000000000000000000000000000000030000000000000000000000000000000000000000000000000000000000000003000000000000000000000000c02aaa39b223fe8d0a0e5c4f27ead9083c756cc20000000000000000000000000000000000000000000000000000000000000002000000000000000000000000000000000000000000000000000000000000000100000000000000000000000000000000000000000000000000000000'
            const trades = await Trade.fromRoutes(
              [],
              [
                {
                  routev3: (await v3Trade).swaps[0].route,
                  amount: amountIn,
                },
              ],
              TradeType.EXACT_INPUT,
              [
                {
                  mixedRoute: (await mixedRouteTrade).swaps[0].route,
                  amount: amountIn,
                },
              ]
            )

            const { calldata, value } = SwapRouter.swapCallParameters(trades, {
              slippageTolerance,
              recipient,
              deadlineOrPreviousBlockhash: deadline,
            })
            expect(calldata).toEqual(expectedCalldata)
            expect(value).toBe('0xc8')
          })
        })
      })

      describe('multi-hop exact output (v2 + v3)', () => {
        describe('different trade configurations result in identical calldata', () => {
          const expectedCalldata =
            '0x5ae401dc000000000000000000000000000000000000000000000000000000000000007b00000000000000000000000000000000000000000000000000000000000000400000000000000000000000000000000000000000000000000000000000000003000000000000000000000000000000000000000000000000000000000000006000000000000000000000000000000000000000000000000000000000000001a00000000000000000000000000000000000000000000000000000000000000300000000000000000000000000000000000000000000000000000000000000010442712a6700000000000000000000000000000000000000000000000000000000000000640000000000000000000000000000000000000000000000000000000000000067000000000000000000000000000000000000000000000000000000000000008000000000000000000000000000000000000000000000000000000000000000030000000000000000000000000000000000000000000000000000000000000003000000000000000000000000c02aaa39b223fe8d0a0e5c4f27ead9083c756cc20000000000000000000000000000000000000000000000000000000000000002000000000000000000000000000000000000000000000000000000000000000100000000000000000000000000000000000000000000000000000000000000000000000000000000000000000000000000000000000000000000012409b813460000000000000000000000000000000000000000000000000000000000000020000000000000000000000000000000000000000000000000000000000000008000000000000000000000000000000000000000000000000000000000000000030000000000000000000000000000000000000000000000000000000000000064000000000000000000000000000000000000000000000000000000000000006900000000000000000000000000000000000000000000000000000000000000420000000000000000000000000000000000000001000bb80000000000000000000000000000000000000002000bb8c02aaa39b223fe8d0a0e5c4f27ead9083c756cc200000000000000000000000000000000000000000000000000000000000000000000000000000000000000000000000000000000000000000000000000000000000000000000000000000000000000000000000000000000000412210e8a00000000000000000000000000000000000000000000000000000000'
          const amountOut = CurrencyAmount.fromRawAmount(token0, JSBI.BigInt(100))

          const v2Trade = V2Trade.exactOut(new V2Route([pair_1_WETH, pair_0_1], ETHER, token0), amountOut)
          const v3Trade = V3Trade.fromRoute(
            new V3Route([pool_1_WETH, pool_0_1], ETHER, token0),
            amountOut,
            TradeType.EXACT_OUTPUT
          )

          it('array of trades', async () => {
            const trades = [v2Trade, await v3Trade]
            const { calldata, value } = SwapRouter.swapCallParameters(trades, {
              slippageTolerance,
              recipient,
              deadlineOrPreviousBlockhash: deadline,
            })
            expect(calldata).toEqual(expectedCalldata)
            expect(value).toBe('0xd0')
          })

          it('meta-trade', async () => {
            const trades = await Trade.fromRoutes(
              [
                {
                  routev2: v2Trade.route,
                  amount: amountOut,
                },
              ],
              [
                {
                  routev3: (await v3Trade).swaps[0].route,
                  amount: amountOut,
                },
              ],
              TradeType.EXACT_OUTPUT
            )

            const { calldata, value } = SwapRouter.swapCallParameters(trades, {
              slippageTolerance,
              recipient,
              deadlineOrPreviousBlockhash: deadline,
            })
            expect(calldata).toEqual(expectedCalldata)
            expect(value).toBe('0xd0')
          })
        })
      })

      describe('high price impact with ETH input to result in refundETH being appended to calldata', () => {
        const expectedCalldata =
          '0x5ae401dc000000000000000000000000000000000000000000000000000000000000007b000000000000000000000000000000000000000000000000000000000000004000000000000000000000000000000000000000000000000000000000000000030000000000000000000000000000000000000000000000000000000000000060000000000000000000000000000000000000000000000000000000000000018000000000000000000000000000000000000000000000000000000000000002a000000000000000000000000000000000000000000000000000000000000000e4472b43f300000000000000000000000000000000000000000000000000000000000000640000000000000000000000000000000000000000000000000000000000000062000000000000000000000000000000000000000000000000000000000000008000000000000000000000000000000000000000000000000000000000000000030000000000000000000000000000000000000000000000000000000000000002000000000000000000000000c02aaa39b223fe8d0a0e5c4f27ead9083c756cc200000000000000000000000000000000000000000000000000000000000000020000000000000000000000000000000000000000000000000000000000000000000000000000000000000000000000000000000000000000000000e404e45aaf000000000000000000000000c02aaa39b223fe8d0a0e5c4f27ead9083c756cc200000000000000000000000000000000000000000000000000000000000000020000000000000000000000000000000000000000000000000000000000000bb8000000000000000000000000000000000000000000000000000000000000000300000000000000000000000000000000000000000000000000000000000000640000000000000000000000000000000000000000000000000000000000000030000000000000000000000000000000000000000000000000000000000000000000000000000000000000000000000000000000000000000000000000000000000000000000000000000000000000000000000000000000000000000412210e8a00000000000000000000000000000000000000000000000000000000'
        const amountIn = CurrencyAmount.fromRawAmount(ETHER, JSBI.BigInt(100))
        const pool_1_WETH_slippage = makePool(token1, WETH, 100)
        const REFUND_ETH_FUNCTION_SIG = /12210e8a/

        const v2Trade = V2Trade.exactIn(new V2Route([pair_1_WETH], ETHER, token1), amountIn)
        const v3Trade = V3Trade.fromRoute(
          new V3Route([pool_1_WETH_slippage], ETHER, token1),
          amountIn,
          TradeType.EXACT_INPUT
        )

        it('array of trades', async () => {
          const trades = [v2Trade, await v3Trade]
          const { calldata, value } = SwapRouter.swapCallParameters(trades, {
            slippageTolerance,
            recipient,
            deadlineOrPreviousBlockhash: deadline,
          })
          expect(calldata).toEqual(expectedCalldata)
          expect(calldata).toMatch(REFUND_ETH_FUNCTION_SIG)
          expect(value).toBe('0xc8')
        })
      })

      describe('high price impact with ERCO20 input does not result in refundETH call', () => {
        const expectedCalldata =
          '0x5ae401dc000000000000000000000000000000000000000000000000000000000000007b000000000000000000000000000000000000000000000000000000000000004000000000000000000000000000000000000000000000000000000000000000020000000000000000000000000000000000000000000000000000000000000040000000000000000000000000000000000000000000000000000000000000016000000000000000000000000000000000000000000000000000000000000000e4472b43f3000000000000000000000000000000000000000000000000000000000000006400000000000000000000000000000000000000000000000000000000000000620000000000000000000000000000000000000000000000000000000000000080000000000000000000000000000000000000000000000000000000000000000300000000000000000000000000000000000000000000000000000000000000020000000000000000000000000000000000000000000000000000000000000002000000000000000000000000c02aaa39b223fe8d0a0e5c4f27ead9083c756cc20000000000000000000000000000000000000000000000000000000000000000000000000000000000000000000000000000000000000000000000e404e45aaf0000000000000000000000000000000000000000000000000000000000000002000000000000000000000000c02aaa39b223fe8d0a0e5c4f27ead9083c756cc20000000000000000000000000000000000000000000000000000000000000bb8000000000000000000000000000000000000000000000000000000000000000300000000000000000000000000000000000000000000000000000000000000640000000000000000000000000000000000000000000000000000000000000030000000000000000000000000000000000000000000000000000000000000000000000000000000000000000000000000000000000000000000000000'
        const amountIn = CurrencyAmount.fromRawAmount(token1, JSBI.BigInt(100))
        const pool_1_WETH_slippage = makePool(token1, WETH, 100)
        const REFUND_ETH_FUNCTION_SIG = /12210e8a/

        const v2Trade = V2Trade.exactIn(new V2Route([pair_1_WETH], token1, WETH), amountIn)
        const v3Trade = V3Trade.fromRoute(
          new V3Route([pool_1_WETH_slippage], token1, WETH),
          amountIn,
          TradeType.EXACT_INPUT
        )

        it('array of trades', async () => {
          const trades = [v2Trade, await v3Trade]
          const { calldata, value } = SwapRouter.swapCallParameters(trades, {
            slippageTolerance,
            recipient,
            deadlineOrPreviousBlockhash: deadline,
          })
          expect(calldata).toEqual(expectedCalldata)
          expect(calldata).not.toMatch(REFUND_ETH_FUNCTION_SIG)
          expect(value).toBe('0x00')
        })
      })
    })

    describe('ETH output', () => {
      describe('single-hop exact input (v2 + v3)', () => {
        describe('different trade configurations result in identical calldata', () => {
          const expectedCalldata =
            '0x5ae401dc000000000000000000000000000000000000000000000000000000000000007b000000000000000000000000000000000000000000000000000000000000004000000000000000000000000000000000000000000000000000000000000000030000000000000000000000000000000000000000000000000000000000000060000000000000000000000000000000000000000000000000000000000000018000000000000000000000000000000000000000000000000000000000000002a000000000000000000000000000000000000000000000000000000000000000e4472b43f3000000000000000000000000000000000000000000000000000000000000006400000000000000000000000000000000000000000000000000000000000000620000000000000000000000000000000000000000000000000000000000000080000000000000000000000000000000000000000000000000000000000000000200000000000000000000000000000000000000000000000000000000000000020000000000000000000000000000000000000000000000000000000000000002000000000000000000000000c02aaa39b223fe8d0a0e5c4f27ead9083c756cc20000000000000000000000000000000000000000000000000000000000000000000000000000000000000000000000000000000000000000000000e404e45aaf0000000000000000000000000000000000000000000000000000000000000002000000000000000000000000c02aaa39b223fe8d0a0e5c4f27ead9083c756cc20000000000000000000000000000000000000000000000000000000000000bb8000000000000000000000000000000000000000000000000000000000000000200000000000000000000000000000000000000000000000000000000000000640000000000000000000000000000000000000000000000000000000000000061000000000000000000000000000000000000000000000000000000000000000000000000000000000000000000000000000000000000000000000000000000000000000000000000000000000000000000000000000000000000004449404b7c00000000000000000000000000000000000000000000000000000000000000c3000000000000000000000000000000000000000000000000000000000000000300000000000000000000000000000000000000000000000000000000'
          const amountIn = CurrencyAmount.fromRawAmount(token1, JSBI.BigInt(100))

          const v2Trade = V2Trade.exactIn(new V2Route([pair_1_WETH], token1, ETHER), amountIn)
          const v3Trade = V3Trade.fromRoute(new V3Route([pool_1_WETH], token1, ETHER), amountIn, TradeType.EXACT_INPUT)
          /// mixedRoute mirrors v3Trade
          const mixedRouteTrade = MixedRouteTrade.fromRoute(
            new MixedRouteSDK([pool_1_WETH], token1, ETHER),
            amountIn,
            TradeType.EXACT_INPUT
          )

          it('array of trades', async () => {
            const trades = [v2Trade, await v3Trade]
            const { calldata, value } = SwapRouter.swapCallParameters(trades, {
              slippageTolerance,
              recipient,
              deadlineOrPreviousBlockhash: deadline,
            })
            expect(calldata).toEqual(expectedCalldata)
            expect(value).toBe('0x00')
          })

          it('array of trades with mixedRoute produces same calldata', async () => {
            const trades = [v2Trade, await mixedRouteTrade]
            const { calldata, value } = SwapRouter.swapCallParameters(trades, {
              slippageTolerance,
              recipient,
              deadlineOrPreviousBlockhash: deadline,
            })
            expect(calldata).toEqual(expectedCalldata)
            expect(value).toBe('0x00')
          })

          it('meta-trade', async () => {
            const trades = await Trade.fromRoutes(
              [
                {
                  routev2: v2Trade.route,
                  amount: amountIn,
                },
              ],
              [
                {
                  routev3: (await v3Trade).swaps[0].route,
                  amount: amountIn,
                },
              ],
              TradeType.EXACT_INPUT
            )

            const { calldata, value } = SwapRouter.swapCallParameters(trades, {
              slippageTolerance,
              recipient,
              deadlineOrPreviousBlockhash: deadline,
            })
            expect(calldata).toEqual(expectedCalldata)
            expect(value).toBe('0x00')
          })

          it('meta-trade with mixedRoute produces same calldata', async () => {
            const trades = await Trade.fromRoutes(
              [
                {
                  routev2: v2Trade.route,
                  amount: amountIn,
                },
              ],
              [],
              TradeType.EXACT_INPUT,
              [
                {
                  mixedRoute: (await mixedRouteTrade).swaps[0].route,
                  amount: amountIn,
                },
              ]
            )

            const { calldata, value } = SwapRouter.swapCallParameters(trades, {
              slippageTolerance,
              recipient,
              deadlineOrPreviousBlockhash: deadline,
            })
            expect(calldata).toEqual(expectedCalldata)
            expect(value).toBe('0x00')
          })
        })
      })

      describe('single-hop exact output (v2 + v3)', () => {
        describe('different trade configurations result in identical calldata', () => {
          const expectedCalldata =
            '0x5ae401dc000000000000000000000000000000000000000000000000000000000000007b000000000000000000000000000000000000000000000000000000000000004000000000000000000000000000000000000000000000000000000000000000030000000000000000000000000000000000000000000000000000000000000060000000000000000000000000000000000000000000000000000000000000018000000000000000000000000000000000000000000000000000000000000002a000000000000000000000000000000000000000000000000000000000000000e442712a67000000000000000000000000000000000000000000000000000000000000006400000000000000000000000000000000000000000000000000000000000000660000000000000000000000000000000000000000000000000000000000000080000000000000000000000000000000000000000000000000000000000000000200000000000000000000000000000000000000000000000000000000000000020000000000000000000000000000000000000000000000000000000000000002000000000000000000000000c02aaa39b223fe8d0a0e5c4f27ead9083c756cc20000000000000000000000000000000000000000000000000000000000000000000000000000000000000000000000000000000000000000000000e45023b4df0000000000000000000000000000000000000000000000000000000000000002000000000000000000000000c02aaa39b223fe8d0a0e5c4f27ead9083c756cc20000000000000000000000000000000000000000000000000000000000000bb8000000000000000000000000000000000000000000000000000000000000000200000000000000000000000000000000000000000000000000000000000000640000000000000000000000000000000000000000000000000000000000000067000000000000000000000000000000000000000000000000000000000000000000000000000000000000000000000000000000000000000000000000000000000000000000000000000000000000000000000000000000000000004449404b7c00000000000000000000000000000000000000000000000000000000000000c8000000000000000000000000000000000000000000000000000000000000000300000000000000000000000000000000000000000000000000000000'
          const amountOut = CurrencyAmount.fromRawAmount(ETHER, JSBI.BigInt(100))

          const v2Trade = V2Trade.exactOut(new V2Route([pair_1_WETH], token1, ETHER), amountOut)
          const v3Trade = V3Trade.fromRoute(
            new V3Route([pool_1_WETH], token1, ETHER),
            amountOut,
            TradeType.EXACT_OUTPUT
          )

          it('array of trades', async () => {
            const trades = [v2Trade, await v3Trade]
            const { calldata, value } = SwapRouter.swapCallParameters(trades, {
              slippageTolerance,
              recipient,
              deadlineOrPreviousBlockhash: deadline,
            })
            expect(calldata).toEqual(expectedCalldata)
            expect(value).toBe('0x00')
          })

          it('meta-trade', async () => {
            const trades = await Trade.fromRoutes(
              [
                {
                  routev2: v2Trade.route,
                  amount: amountOut,
                },
              ],
              [
                {
                  routev3: (await v3Trade).swaps[0].route,
                  amount: amountOut,
                },
              ],
              TradeType.EXACT_OUTPUT
            )

            const { calldata, value } = SwapRouter.swapCallParameters(trades, {
              slippageTolerance,
              recipient,
              deadlineOrPreviousBlockhash: deadline,
            })
            expect(calldata).toEqual(expectedCalldata)
            expect(value).toBe('0x00')
          })
        })
      })

      describe('multi-hop exact input (v2 + v3)', () => {
        describe('different trade configurations result in identical calldata', () => {
          const expectedCalldata =
            '0x5ae401dc000000000000000000000000000000000000000000000000000000000000007b00000000000000000000000000000000000000000000000000000000000000400000000000000000000000000000000000000000000000000000000000000003000000000000000000000000000000000000000000000000000000000000006000000000000000000000000000000000000000000000000000000000000001a000000000000000000000000000000000000000000000000000000000000003000000000000000000000000000000000000000000000000000000000000000104472b43f30000000000000000000000000000000000000000000000000000000000000064000000000000000000000000000000000000000000000000000000000000006100000000000000000000000000000000000000000000000000000000000000800000000000000000000000000000000000000000000000000000000000000002000000000000000000000000000000000000000000000000000000000000000300000000000000000000000000000000000000000000000000000000000000010000000000000000000000000000000000000000000000000000000000000002000000000000000000000000c02aaa39b223fe8d0a0e5c4f27ead9083c756cc2000000000000000000000000000000000000000000000000000000000000000000000000000000000000000000000000000000000000000000000124b858183f0000000000000000000000000000000000000000000000000000000000000020000000000000000000000000000000000000000000000000000000000000008000000000000000000000000000000000000000000000000000000000000000020000000000000000000000000000000000000000000000000000000000000064000000000000000000000000000000000000000000000000000000000000005f00000000000000000000000000000000000000000000000000000000000000420000000000000000000000000000000000000001000bb80000000000000000000000000000000000000002000bb8c02aaa39b223fe8d0a0e5c4f27ead9083c756cc200000000000000000000000000000000000000000000000000000000000000000000000000000000000000000000000000000000000000000000000000000000000000000000000000000000000000000000000000000000004449404b7c00000000000000000000000000000000000000000000000000000000000000c0000000000000000000000000000000000000000000000000000000000000000300000000000000000000000000000000000000000000000000000000'
          const amountIn = CurrencyAmount.fromRawAmount(token0, JSBI.BigInt(100))

          const v2Trade = V2Trade.exactIn(new V2Route([pair_0_1, pair_1_WETH], token0, ETHER), amountIn)
          /// mixedRouteTrade mirrors v2Trade
          const mixedRouteTrade = MixedRouteTrade.fromRoute(
            new MixedRouteSDK([pair_0_1, pair_1_WETH], token0, ETHER),
            amountIn,
            TradeType.EXACT_INPUT
          )
          const v3Trade = V3Trade.fromRoute(
            new V3Route([pool_0_1, pool_1_WETH], token0, ETHER),
            amountIn,
            TradeType.EXACT_INPUT
          )

          it('array of trades', async () => {
            const trades = [v2Trade, await v3Trade]
            const { calldata, value } = SwapRouter.swapCallParameters(trades, {
              slippageTolerance,
              recipient,
              deadlineOrPreviousBlockhash: deadline,
            })
            expect(calldata).toEqual(expectedCalldata)
            expect(value).toBe('0x00')
          })

          it('array of trades with mixedRoute produces same calldata', async () => {
            const trades = [await mixedRouteTrade, await v3Trade]
            const { calldata, value } = SwapRouter.swapCallParameters(trades, {
              slippageTolerance,
              recipient,
              deadlineOrPreviousBlockhash: deadline,
            })
            expect(calldata).toEqual(expectedCalldata)
            expect(value).toBe('0x00')
          })

          it('meta-trade', async () => {
            const trades = await Trade.fromRoutes(
              [
                {
                  routev2: v2Trade.route,
                  amount: amountIn,
                },
              ],
              [
                {
                  routev3: (await v3Trade).swaps[0].route,
                  amount: amountIn,
                },
              ],
              TradeType.EXACT_INPUT
            )

            const { calldata, value } = SwapRouter.swapCallParameters(trades, {
              slippageTolerance,
              recipient,
              deadlineOrPreviousBlockhash: deadline,
            })
            expect(calldata).toEqual(expectedCalldata)
            expect(value).toBe('0x00')
          })

          it('meta-trade with mixedRoute produces same calldata but in different order', async () => {
            const expectedCalldata =
              '0x5ae401dc000000000000000000000000000000000000000000000000000000000000007b00000000000000000000000000000000000000000000000000000000000000400000000000000000000000000000000000000000000000000000000000000003000000000000000000000000000000000000000000000000000000000000006000000000000000000000000000000000000000000000000000000000000001c000000000000000000000000000000000000000000000000000000000000003000000000000000000000000000000000000000000000000000000000000000124b858183f0000000000000000000000000000000000000000000000000000000000000020000000000000000000000000000000000000000000000000000000000000008000000000000000000000000000000000000000000000000000000000000000020000000000000000000000000000000000000000000000000000000000000064000000000000000000000000000000000000000000000000000000000000005f00000000000000000000000000000000000000000000000000000000000000420000000000000000000000000000000000000001000bb80000000000000000000000000000000000000002000bb8c02aaa39b223fe8d0a0e5c4f27ead9083c756cc2000000000000000000000000000000000000000000000000000000000000000000000000000000000000000000000000000000000000000000000000000000000000000000000000000000000000000000000000000000000104472b43f30000000000000000000000000000000000000000000000000000000000000064000000000000000000000000000000000000000000000000000000000000006100000000000000000000000000000000000000000000000000000000000000800000000000000000000000000000000000000000000000000000000000000002000000000000000000000000000000000000000000000000000000000000000300000000000000000000000000000000000000000000000000000000000000010000000000000000000000000000000000000000000000000000000000000002000000000000000000000000c02aaa39b223fe8d0a0e5c4f27ead9083c756cc200000000000000000000000000000000000000000000000000000000000000000000000000000000000000000000000000000000000000000000004449404b7c00000000000000000000000000000000000000000000000000000000000000c0000000000000000000000000000000000000000000000000000000000000000300000000000000000000000000000000000000000000000000000000'
            const trades = await Trade.fromRoutes(
              [],
              [
                {
                  routev3: (await v3Trade).swaps[0].route,
                  amount: amountIn,
                },
              ],
              TradeType.EXACT_INPUT,
              [
                {
                  mixedRoute: (await mixedRouteTrade).swaps[0].route,
                  amount: amountIn,
                },
              ]
            )

            const { calldata, value } = SwapRouter.swapCallParameters(trades, {
              slippageTolerance,
              recipient,
              deadlineOrPreviousBlockhash: deadline,
            })
            expect(calldata).toEqual(expectedCalldata)
            expect(value).toBe('0x00')
          })
        })
      })

      describe('multi-hop exact output (v2 + v3)', () => {
        describe('different trade configurations result in identical calldata', () => {
          const expectedCalldata =
            '0x5ae401dc000000000000000000000000000000000000000000000000000000000000007b00000000000000000000000000000000000000000000000000000000000000400000000000000000000000000000000000000000000000000000000000000003000000000000000000000000000000000000000000000000000000000000006000000000000000000000000000000000000000000000000000000000000001a00000000000000000000000000000000000000000000000000000000000000300000000000000000000000000000000000000000000000000000000000000010442712a670000000000000000000000000000000000000000000000000000000000000064000000000000000000000000000000000000000000000000000000000000006700000000000000000000000000000000000000000000000000000000000000800000000000000000000000000000000000000000000000000000000000000002000000000000000000000000000000000000000000000000000000000000000300000000000000000000000000000000000000000000000000000000000000010000000000000000000000000000000000000000000000000000000000000002000000000000000000000000c02aaa39b223fe8d0a0e5c4f27ead9083c756cc200000000000000000000000000000000000000000000000000000000000000000000000000000000000000000000000000000000000000000000012409b81346000000000000000000000000000000000000000000000000000000000000002000000000000000000000000000000000000000000000000000000000000000800000000000000000000000000000000000000000000000000000000000000002000000000000000000000000000000000000000000000000000000000000006400000000000000000000000000000000000000000000000000000000000000690000000000000000000000000000000000000000000000000000000000000042c02aaa39b223fe8d0a0e5c4f27ead9083c756cc2000bb80000000000000000000000000000000000000002000bb8000000000000000000000000000000000000000100000000000000000000000000000000000000000000000000000000000000000000000000000000000000000000000000000000000000000000000000000000000000000000000000000000000000000000000000000000004449404b7c00000000000000000000000000000000000000000000000000000000000000c8000000000000000000000000000000000000000000000000000000000000000300000000000000000000000000000000000000000000000000000000'
          const amountOut = CurrencyAmount.fromRawAmount(ETHER, JSBI.BigInt(100))

          const v2Trade = V2Trade.exactOut(new V2Route([pair_0_1, pair_1_WETH], token0, ETHER), amountOut)
          const v3Trade = V3Trade.fromRoute(
            new V3Route([pool_0_1, pool_1_WETH], token0, ETHER),
            amountOut,
            TradeType.EXACT_OUTPUT
          )

          it('array of trades', async () => {
            const trades = [v2Trade, await v3Trade]
            const { calldata, value } = SwapRouter.swapCallParameters(trades, {
              slippageTolerance,
              recipient,
              deadlineOrPreviousBlockhash: deadline,
            })
            expect(calldata).toEqual(expectedCalldata)
            expect(value).toBe('0x00')
          })

          it('meta-trade', async () => {
            const trades = await Trade.fromRoutes(
              [
                {
                  routev2: v2Trade.route,
                  amount: amountOut,
                },
              ],
              [
                {
                  routev3: (await v3Trade).swaps[0].route,
                  amount: amountOut,
                },
              ],
              TradeType.EXACT_OUTPUT
            )

            const { calldata, value } = SwapRouter.swapCallParameters(trades, {
              slippageTolerance,
              recipient,
              deadlineOrPreviousBlockhash: deadline,
            })
            expect(calldata).toEqual(expectedCalldata)
            expect(value).toBe('0x00')
          })
        })
      })
    })

    describe('#swapAndAddCallParameters', () => {
      describe('single-hop trades', () => {
        const expectedCalldata =
          '0xac9650d80000000000000000000000000000000000000000000000000000000000000020000000000000000000000000000000000000000000000000000000000000000700000000000000000000000000000000000000000000000000000000000000e00000000000000000000000000000000000000000000000000000000000000200000000000000000000000000000000000000000000000000000000000000032000000000000000000000000000000000000000000000000000000000000003a00000000000000000000000000000000000000000000000000000000000000420000000000000000000000000000000000000000000000000000000000000056000000000000000000000000000000000000000000000000000000000000005e000000000000000000000000000000000000000000000000000000000000000e4472b43f3000000000000000000000000000000000000000000000000000000000000000a0000000000000000000000000000000000000000000000000000000000000008000000000000000000000000000000000000000000000000000000000000008000000000000000000000000000000000000000000000000000000000000000020000000000000000000000000000000000000000000000000000000000000002000000000000000000000000000000000000000000000000000000000000000100000000000000000000000000000000000000000000000000000000000000020000000000000000000000000000000000000000000000000000000000000000000000000000000000000000000000000000000000000000000000e404e45aaf000000000000000000000000000000000000000000000000000000000000000100000000000000000000000000000000000000000000000000000000000000020000000000000000000000000000000000000000000000000000000000000bb80000000000000000000000000000000000000000000000000000000000000002000000000000000000000000000000000000000000000000000000000000000a00000000000000000000000000000000000000000000000000000000000000070000000000000000000000000000000000000000000000000000000000000000000000000000000000000000000000000000000000000000000000000000000000000000000000000000000000000000000000000000000000000044f2d5d56b0000000000000000000000000000000000000000000000000000000000000002000000000000000000000000000000000000000000000000000000000032c89c000000000000000000000000000000000000000000000000000000000000000000000000000000000000000000000000000000000000000000000044f2d5d56b0000000000000000000000000000000000000000000000000000000000000001000000000000000000000000000000000000000000000000000000000032c8ad00000000000000000000000000000000000000000000000000000000000000000000000000000000000000000000000000000000000000000000010411ed56c9000000000000000000000000000000000000000000000000000000000000000100000000000000000000000000000000000000000000000000000000000000020000000000000000000000000000000000000000000000000000000000000bb8ffffffffffffffffffffffffffffffffffffffffffffffffffffffffffffffc4000000000000000000000000000000000000000000000000000000000000003c000000000000000000000000000000000000000000000000000000000000000000000000000000000000000000000000000000000000000000000000000000000000000000000000000000000000000000000000000000000000000000000006000000000000000000000000000000000000000000000000000000000000000000000000000000000000000000000000000000000000000000000044e90a182f00000000000000000000000000000000000000000000000000000000000000010000000000000000000000000000000000000000000000000000000000000000000000000000000000000000000000000000000000000000000000000000000000000000000000000000000000000000000000000000000000000044e90a182f0000000000000000000000000000000000000000000000000000000000000002000000000000000000000000000000000000000000000000000000000000000000000000000000000000000000000000000000000000000000000000'
        const amountIn = CurrencyAmount.fromRawAmount(token0, JSBI.BigInt(10))
        const v2Trade = V2Trade.exactIn(new V2Route([pair_0_1], token0, token1), amountIn)
        /// mirrors V2Trade
        const mixedRouteTrade2 = MixedRouteTrade.fromRoute(
          new MixedRouteSDK([pair_0_1], token0, token1),
          amountIn,
          TradeType.EXACT_INPUT
        )
        const v3Trade = V3Trade.fromRoute(new V3Route([pool_0_1], token0, token1), amountIn, TradeType.EXACT_INPUT)
        /// mixedRoute mirrors v3Trade
        const mixedRouteTrade3 = MixedRouteTrade.fromRoute(
          new MixedRouteSDK([pool_0_1], token0, token1),
          amountIn,
          TradeType.EXACT_INPUT
        )

        const position = new Position({
          pool: pool_0_1,
          tickLower: -60,
          tickUpper: 60,
          liquidity: 1111111111,
        })
        const addLiquidityOptions = {
          recipient: '0x0000000000000000000000000000000000000006',
          slippageTolerance,
          deadline: 2 ** 32,
        }

        it('correctly encodes the entire swap process', async () => {
          const trades = [v2Trade, await v3Trade]
          const methodParameters = SwapRouter.swapAndAddCallParameters(
            trades,
            { slippageTolerance },
            position,
            addLiquidityOptions,
            ApprovalTypes.NOT_REQUIRED,
            ApprovalTypes.NOT_REQUIRED
          )
          expect(methodParameters.calldata).toEqual(expectedCalldata)
        })

        it('correctly encodes the entire swap process when v2 + mixedRoute', async () => {
          const trades = [v2Trade, await mixedRouteTrade3]
          const methodParameters = SwapRouter.swapAndAddCallParameters(
            trades,
            { slippageTolerance },
            position,
            addLiquidityOptions,
            ApprovalTypes.NOT_REQUIRED,
            ApprovalTypes.NOT_REQUIRED
          )
          expect(methodParameters.calldata).toEqual(expectedCalldata)
        })

        it('correctly encodes the entire swap process when mixedRoute + v3', async () => {
          const trades = [await mixedRouteTrade2, await v3Trade]
          const methodParameters = SwapRouter.swapAndAddCallParameters(
            trades,
            { slippageTolerance },
            position,
            addLiquidityOptions,
            ApprovalTypes.NOT_REQUIRED,
            ApprovalTypes.NOT_REQUIRED
          )
          expect(methodParameters.calldata).toEqual(expectedCalldata)
        })
      })

      describe('multi-hop trades', () => {
        const expectedCalldata =
          '0xac9650d80000000000000000000000000000000000000000000000000000000000000020000000000000000000000000000000000000000000000000000000000000000700000000000000000000000000000000000000000000000000000000000000e0000000000000000000000000000000000000000000000000000000000000022000000000000000000000000000000000000000000000000000000000000003800000000000000000000000000000000000000000000000000000000000000400000000000000000000000000000000000000000000000000000000000000048000000000000000000000000000000000000000000000000000000000000005c000000000000000000000000000000000000000000000000000000000000006400000000000000000000000000000000000000000000000000000000000000104472b43f30000000000000000000000000000000000000000000000000000000000000064000000000000000000000000000000000000000000000000000000000000006100000000000000000000000000000000000000000000000000000000000000800000000000000000000000000000000000000000000000000000000000000002000000000000000000000000000000000000000000000000000000000000000300000000000000000000000000000000000000000000000000000000000000010000000000000000000000000000000000000000000000000000000000000002000000000000000000000000c02aaa39b223fe8d0a0e5c4f27ead9083c756cc2000000000000000000000000000000000000000000000000000000000000000000000000000000000000000000000000000000000000000000000124b858183f0000000000000000000000000000000000000000000000000000000000000020000000000000000000000000000000000000000000000000000000000000008000000000000000000000000000000000000000000000000000000000000000020000000000000000000000000000000000000000000000000000000000000064000000000000000000000000000000000000000000000000000000000000005f00000000000000000000000000000000000000000000000000000000000000420000000000000000000000000000000000000001000bb80000000000000000000000000000000000000002000bb8c02aaa39b223fe8d0a0e5c4f27ead9083c756cc2000000000000000000000000000000000000000000000000000000000000000000000000000000000000000000000000000000000000000000000000000000000000000000000000000000000000000000000000000000000044f2d5d56b000000000000000000000000c02aaa39b223fe8d0a0e5c4f27ead9083c756cc2000000000000000000000000000000000000000000000000000000000032c7eb000000000000000000000000000000000000000000000000000000000000000000000000000000000000000000000000000000000000000000000044f2d5d56b0000000000000000000000000000000000000000000000000000000000000001000000000000000000000000000000000000000000000000000000000032c8ad00000000000000000000000000000000000000000000000000000000000000000000000000000000000000000000000000000000000000000000010411ed56c90000000000000000000000000000000000000000000000000000000000000001000000000000000000000000c02aaa39b223fe8d0a0e5c4f27ead9083c756cc20000000000000000000000000000000000000000000000000000000000000bb8ffffffffffffffffffffffffffffffffffffffffffffffffffffffffffffffc4000000000000000000000000000000000000000000000000000000000000003c000000000000000000000000000000000000000000000000000000000000000000000000000000000000000000000000000000000000000000000000000000000000000000000000000000000000000000000000000000000000000000000006000000000000000000000000000000000000000000000000000000000000000000000000000000000000000000000000000000000000000000000044e90a182f00000000000000000000000000000000000000000000000000000000000000010000000000000000000000000000000000000000000000000000000000000000000000000000000000000000000000000000000000000000000000000000000000000000000000000000000000000000000000000000000000000044e90a182f000000000000000000000000c02aaa39b223fe8d0a0e5c4f27ead9083c756cc2000000000000000000000000000000000000000000000000000000000000000000000000000000000000000000000000000000000000000000000000'

        const pool_0_WETH = makePool(token0, WETH, liquidity)
        const amountIn = CurrencyAmount.fromRawAmount(token0, JSBI.BigInt(100))
        const v2Trade = V2Trade.exactIn(new V2Route([pair_0_1, pair_1_WETH], token0, WETH), amountIn)
        /// mirrors V2Trade
        const mixedRouteTrade2 = MixedRouteTrade.fromRoute(
          new MixedRouteSDK([pair_0_1, pair_1_WETH], token0, WETH),
          amountIn,
          TradeType.EXACT_INPUT
        )
        const v3Trade = V3Trade.fromRoute(
          new V3Route([pool_0_1, pool_1_WETH], token0, WETH),
          amountIn,
          TradeType.EXACT_INPUT
        )
        /// mixedRoute mirrors v3Trade
        const mixedRouteTrade3 = MixedRouteTrade.fromRoute(
          new MixedRouteSDK([pool_0_1, pool_1_WETH], token0, WETH),
          amountIn,
          TradeType.EXACT_INPUT
        )

        const position = new Position({
          pool: pool_0_WETH,
          tickLower: -60,
          tickUpper: 60,
          liquidity: 1111111111,
        })
        const addLiquidityOptions = {
          recipient: '0x0000000000000000000000000000000000000006',
          slippageTolerance,
          deadline: 2 ** 32,
        }

        it('encodes the entire swap process for a multi route trade', async () => {
          const trades = [v2Trade, await v3Trade]
          const methodParameters = SwapRouter.swapAndAddCallParameters(
            trades,
            { slippageTolerance },
            position,
            addLiquidityOptions,
            ApprovalTypes.NOT_REQUIRED,
            ApprovalTypes.NOT_REQUIRED
          )
          expect(methodParameters.calldata).toEqual(expectedCalldata)
        })

        it('encodes the entire swap process for a multi route trade with v2, mixedRoute', async () => {
          const trades = [v2Trade, await mixedRouteTrade3]
          const methodParameters = SwapRouter.swapAndAddCallParameters(
            trades,
            { slippageTolerance },
            position,
            addLiquidityOptions,
            ApprovalTypes.NOT_REQUIRED,
            ApprovalTypes.NOT_REQUIRED
          )
          expect(methodParameters.calldata).toEqual(expectedCalldata)
        })

        it('encodes the entire swap process for a multi route trade with mixedRoute, v3', async () => {
          const trades = [await mixedRouteTrade2, await v3Trade]
          const methodParameters = SwapRouter.swapAndAddCallParameters(
            trades,
            { slippageTolerance },
            position,
            addLiquidityOptions,
            ApprovalTypes.NOT_REQUIRED,
            ApprovalTypes.NOT_REQUIRED
          )
          expect(methodParameters.calldata).toEqual(expectedCalldata)
        })

        it('encodes the entire swap process for a multi route trade with mixedRoute, mixedRoute', async () => {
          const trades = [await mixedRouteTrade2, await mixedRouteTrade3]
          const methodParameters = SwapRouter.swapAndAddCallParameters(
            trades,
            { slippageTolerance },
            position,
            addLiquidityOptions,
            ApprovalTypes.NOT_REQUIRED,
            ApprovalTypes.NOT_REQUIRED
          )
          expect(methodParameters.calldata).toEqual(expectedCalldata)
        })
      })

      describe('adding liquidity to an existing position', () => {
        const expectedCalldata =
          '0xac9650d80000000000000000000000000000000000000000000000000000000000000020000000000000000000000000000000000000000000000000000000000000000700000000000000000000000000000000000000000000000000000000000000e00000000000000000000000000000000000000000000000000000000000000200000000000000000000000000000000000000000000000000000000000000032000000000000000000000000000000000000000000000000000000000000003a000000000000000000000000000000000000000000000000000000000000004200000000000000000000000000000000000000000000000000000000000000500000000000000000000000000000000000000000000000000000000000000058000000000000000000000000000000000000000000000000000000000000000e4472b43f3000000000000000000000000000000000000000000000000000000000000000a0000000000000000000000000000000000000000000000000000000000000008000000000000000000000000000000000000000000000000000000000000008000000000000000000000000000000000000000000000000000000000000000020000000000000000000000000000000000000000000000000000000000000002000000000000000000000000000000000000000000000000000000000000000100000000000000000000000000000000000000000000000000000000000000020000000000000000000000000000000000000000000000000000000000000000000000000000000000000000000000000000000000000000000000e404e45aaf000000000000000000000000000000000000000000000000000000000000000100000000000000000000000000000000000000000000000000000000000000020000000000000000000000000000000000000000000000000000000000000bb80000000000000000000000000000000000000000000000000000000000000002000000000000000000000000000000000000000000000000000000000000000a00000000000000000000000000000000000000000000000000000000000000070000000000000000000000000000000000000000000000000000000000000000000000000000000000000000000000000000000000000000000000000000000000000000000000000000000000000000000000000000000000000044f2d5d56b0000000000000000000000000000000000000000000000000000000000000002000000000000000000000000000000000000000000000000000000000032c89c000000000000000000000000000000000000000000000000000000000000000000000000000000000000000000000000000000000000000000000044f2d5d56b0000000000000000000000000000000000000000000000000000000000000001000000000000000000000000000000000000000000000000000000000032c8ad0000000000000000000000000000000000000000000000000000000000000000000000000000000000000000000000000000000000000000000000a4f100b20500000000000000000000000000000000000000000000000000000000000000010000000000000000000000000000000000000000000000000000000000000002000000000000000000000000000000000000000000000000000000000000000100000000000000000000000000000000000000000000000000000000000000000000000000000000000000000000000000000000000000000000000000000000000000000000000000000000000000000000000000000000000000000000000000000000000000000000000000000000000000000000000000000044e90a182f00000000000000000000000000000000000000000000000000000000000000010000000000000000000000000000000000000000000000000000000000000000000000000000000000000000000000000000000000000000000000000000000000000000000000000000000000000000000000000000000000000044e90a182f0000000000000000000000000000000000000000000000000000000000000002000000000000000000000000000000000000000000000000000000000000000000000000000000000000000000000000000000000000000000000000'
        const amountIn = CurrencyAmount.fromRawAmount(token0, JSBI.BigInt(10))
        const v2Trade = V2Trade.exactIn(new V2Route([pair_0_1], token0, token1), amountIn)
        const mixedRouteTrade2 = MixedRouteTrade.fromRoute(
          new MixedRouteSDK([pair_0_1], token0, token1),
          amountIn,
          TradeType.EXACT_INPUT
        )
        const v3Trade = V3Trade.fromRoute(new V3Route([pool_0_1], token0, token1), amountIn, TradeType.EXACT_INPUT)
        const mixedRouteTrade3 = MixedRouteTrade.fromRoute(
          new MixedRouteSDK([pool_0_1], token0, token1),
          amountIn,
          TradeType.EXACT_INPUT
        )

        const position = new Position({
          pool: pool_0_1,
          tickLower: -60,
          tickUpper: 60,
          liquidity: 1111111111,
        })
        const addLiquidityOptions = {
          slippageTolerance,
          deadline: 2 ** 32,
          tokenId: 1,
        }

        it('correctly encodes the entire swap process', async () => {
          const trades = [v2Trade, await v3Trade]
          const methodParameters = SwapRouter.swapAndAddCallParameters(
            trades,
            { slippageTolerance },
            position,
            addLiquidityOptions,
            ApprovalTypes.NOT_REQUIRED,
            ApprovalTypes.NOT_REQUIRED
          )
          expect(methodParameters.calldata).toEqual(expectedCalldata)
        })

        it('correctly encodes the entire swap process, v2, mixed', async () => {
          const trades = [v2Trade, await mixedRouteTrade3]
          const methodParameters = SwapRouter.swapAndAddCallParameters(
            trades,
            { slippageTolerance },
            position,
            addLiquidityOptions,
            ApprovalTypes.NOT_REQUIRED,
            ApprovalTypes.NOT_REQUIRED
          )
          expect(methodParameters.calldata).toEqual(expectedCalldata)
        })

        it('correctly encodes the entire swap process, mixed, v3', async () => {
          const trades = [await mixedRouteTrade2, await v3Trade]
          const methodParameters = SwapRouter.swapAndAddCallParameters(
            trades,
            { slippageTolerance },
            position,
            addLiquidityOptions,
            ApprovalTypes.NOT_REQUIRED,
            ApprovalTypes.NOT_REQUIRED
          )
          expect(methodParameters.calldata).toEqual(expectedCalldata)
        })
      })

      describe('when MAX tokens must be approved to the NFT Manager', () => {
        const expectedCalldata =
          '0xac9650d80000000000000000000000000000000000000000000000000000000000000020000000000000000000000000000000000000000000000000000000000000000900000000000000000000000000000000000000000000000000000000000001200000000000000000000000000000000000000000000000000000000000000240000000000000000000000000000000000000000000000000000000000000036000000000000000000000000000000000000000000000000000000000000003e0000000000000000000000000000000000000000000000000000000000000046000000000000000000000000000000000000000000000000000000000000004c000000000000000000000000000000000000000000000000000000000000005200000000000000000000000000000000000000000000000000000000000000600000000000000000000000000000000000000000000000000000000000000068000000000000000000000000000000000000000000000000000000000000000e4472b43f3000000000000000000000000000000000000000000000000000000000000000a0000000000000000000000000000000000000000000000000000000000000008000000000000000000000000000000000000000000000000000000000000008000000000000000000000000000000000000000000000000000000000000000020000000000000000000000000000000000000000000000000000000000000002000000000000000000000000000000000000000000000000000000000000000100000000000000000000000000000000000000000000000000000000000000020000000000000000000000000000000000000000000000000000000000000000000000000000000000000000000000000000000000000000000000e404e45aaf000000000000000000000000000000000000000000000000000000000000000100000000000000000000000000000000000000000000000000000000000000020000000000000000000000000000000000000000000000000000000000000bb80000000000000000000000000000000000000000000000000000000000000002000000000000000000000000000000000000000000000000000000000000000a00000000000000000000000000000000000000000000000000000000000000070000000000000000000000000000000000000000000000000000000000000000000000000000000000000000000000000000000000000000000000000000000000000000000000000000000000000000000000000000000000000044f2d5d56b0000000000000000000000000000000000000000000000000000000000000002000000000000000000000000000000000000000000000000000000000032c89c000000000000000000000000000000000000000000000000000000000000000000000000000000000000000000000000000000000000000000000044f2d5d56b0000000000000000000000000000000000000000000000000000000000000001000000000000000000000000000000000000000000000000000000000032c8ad000000000000000000000000000000000000000000000000000000000000000000000000000000000000000000000000000000000000000000000024571ac8b00000000000000000000000000000000000000000000000000000000000000001000000000000000000000000000000000000000000000000000000000000000000000000000000000000000000000000000000000000000000000024571ac8b000000000000000000000000000000000000000000000000000000000000000020000000000000000000000000000000000000000000000000000000000000000000000000000000000000000000000000000000000000000000000a4f100b20500000000000000000000000000000000000000000000000000000000000000010000000000000000000000000000000000000000000000000000000000000002000000000000000000000000000000000000000000000000000000000000000100000000000000000000000000000000000000000000000000000000000000000000000000000000000000000000000000000000000000000000000000000000000000000000000000000000000000000000000000000000000000000000000000000000000000000000000000000000000000000000000000000044e90a182f00000000000000000000000000000000000000000000000000000000000000010000000000000000000000000000000000000000000000000000000000000000000000000000000000000000000000000000000000000000000000000000000000000000000000000000000000000000000000000000000000000044e90a182f0000000000000000000000000000000000000000000000000000000000000002000000000000000000000000000000000000000000000000000000000000000000000000000000000000000000000000000000000000000000000000'
        const amountIn = CurrencyAmount.fromRawAmount(token0, JSBI.BigInt(10))
        const v2Trade = V2Trade.exactIn(new V2Route([pair_0_1], token0, token1), amountIn)
        const mixedRouteTrade2 = MixedRouteTrade.fromRoute(
          new MixedRouteSDK([pair_0_1], token0, token1),
          amountIn,
          TradeType.EXACT_INPUT
        )

        const v3Trade = V3Trade.fromRoute(new V3Route([pool_0_1], token0, token1), amountIn, TradeType.EXACT_INPUT)
        const mixedRouteTrade3 = MixedRouteTrade.fromRoute(
          new MixedRouteSDK([pool_0_1], token0, token1),
          amountIn,
          TradeType.EXACT_INPUT
        )

        const position = new Position({
          pool: pool_0_1,
          tickLower: -60,
          tickUpper: 60,
          liquidity: 1111111111,
        })
        const addLiquidityOptions = {
          slippageTolerance,
          deadline: 2 ** 32,
          tokenId: 1,
        }

        it('correctly encodes the entire swap process', async () => {
          const trades = [v2Trade, await v3Trade]
          const methodParameters = SwapRouter.swapAndAddCallParameters(
            trades,
            { slippageTolerance },
            position,
            addLiquidityOptions,
            ApprovalTypes.MAX,
            ApprovalTypes.MAX
          )
          expect(methodParameters.calldata).toEqual(expectedCalldata)
        })

        it('correctly encodes the entire swap process, v2, mixed', async () => {
          const trades = [v2Trade, await mixedRouteTrade3]
          const methodParameters = SwapRouter.swapAndAddCallParameters(
            trades,
            { slippageTolerance },
            position,
            addLiquidityOptions,
            ApprovalTypes.MAX,
            ApprovalTypes.MAX
          )
          expect(methodParameters.calldata).toEqual(expectedCalldata)
        })

        it('correctly encodes the entire swap process, mixed, v3', async () => {
          const trades = [await mixedRouteTrade2, await v3Trade]
          const methodParameters = SwapRouter.swapAndAddCallParameters(
            trades,
            { slippageTolerance },
            position,
            addLiquidityOptions,
            ApprovalTypes.MAX,
            ApprovalTypes.MAX
          )
          expect(methodParameters.calldata).toEqual(expectedCalldata)
        })

        it('correctly encodes the entire swap process, mixed, mixed', async () => {
          const trades = [await mixedRouteTrade2, await mixedRouteTrade3]
          const methodParameters = SwapRouter.swapAndAddCallParameters(
            trades,
            { slippageTolerance },
            position,
            addLiquidityOptions,
            ApprovalTypes.MAX,
            ApprovalTypes.MAX
          )
          expect(methodParameters.calldata).toEqual(expectedCalldata)
        })
      })

      describe('when MAX_MINUS_ONE tokens must be approved to the NFT Manager', () => {
        const expectedCalldata =
          '0xac9650d80000000000000000000000000000000000000000000000000000000000000020000000000000000000000000000000000000000000000000000000000000000900000000000000000000000000000000000000000000000000000000000001200000000000000000000000000000000000000000000000000000000000000240000000000000000000000000000000000000000000000000000000000000036000000000000000000000000000000000000000000000000000000000000003e0000000000000000000000000000000000000000000000000000000000000046000000000000000000000000000000000000000000000000000000000000004c000000000000000000000000000000000000000000000000000000000000005200000000000000000000000000000000000000000000000000000000000000600000000000000000000000000000000000000000000000000000000000000068000000000000000000000000000000000000000000000000000000000000000e4472b43f3000000000000000000000000000000000000000000000000000000000000000a0000000000000000000000000000000000000000000000000000000000000008000000000000000000000000000000000000000000000000000000000000008000000000000000000000000000000000000000000000000000000000000000020000000000000000000000000000000000000000000000000000000000000002000000000000000000000000000000000000000000000000000000000000000100000000000000000000000000000000000000000000000000000000000000020000000000000000000000000000000000000000000000000000000000000000000000000000000000000000000000000000000000000000000000e404e45aaf000000000000000000000000000000000000000000000000000000000000000100000000000000000000000000000000000000000000000000000000000000020000000000000000000000000000000000000000000000000000000000000bb80000000000000000000000000000000000000000000000000000000000000002000000000000000000000000000000000000000000000000000000000000000a00000000000000000000000000000000000000000000000000000000000000070000000000000000000000000000000000000000000000000000000000000000000000000000000000000000000000000000000000000000000000000000000000000000000000000000000000000000000000000000000000000044f2d5d56b0000000000000000000000000000000000000000000000000000000000000002000000000000000000000000000000000000000000000000000000000032c89c000000000000000000000000000000000000000000000000000000000000000000000000000000000000000000000000000000000000000000000044f2d5d56b0000000000000000000000000000000000000000000000000000000000000001000000000000000000000000000000000000000000000000000000000032c8ad000000000000000000000000000000000000000000000000000000000000000000000000000000000000000000000000000000000000000000000024cab372ce0000000000000000000000000000000000000000000000000000000000000001000000000000000000000000000000000000000000000000000000000000000000000000000000000000000000000000000000000000000000000024cab372ce00000000000000000000000000000000000000000000000000000000000000020000000000000000000000000000000000000000000000000000000000000000000000000000000000000000000000000000000000000000000000a4f100b20500000000000000000000000000000000000000000000000000000000000000010000000000000000000000000000000000000000000000000000000000000002000000000000000000000000000000000000000000000000000000000000000100000000000000000000000000000000000000000000000000000000000000000000000000000000000000000000000000000000000000000000000000000000000000000000000000000000000000000000000000000000000000000000000000000000000000000000000000000000000000000000000000000044e90a182f00000000000000000000000000000000000000000000000000000000000000010000000000000000000000000000000000000000000000000000000000000000000000000000000000000000000000000000000000000000000000000000000000000000000000000000000000000000000000000000000000000044e90a182f0000000000000000000000000000000000000000000000000000000000000002000000000000000000000000000000000000000000000000000000000000000000000000000000000000000000000000000000000000000000000000'
        const amountIn = CurrencyAmount.fromRawAmount(token0, JSBI.BigInt(10))
        const v2Trade = V2Trade.exactIn(new V2Route([pair_0_1], token0, token1), amountIn)
        const mixedRouteTrade2 = MixedRouteTrade.fromRoute(
          new MixedRouteSDK([pair_0_1], token0, token1),
          amountIn,
          TradeType.EXACT_INPUT
        )
        const v3Trade = V3Trade.fromRoute(new V3Route([pool_0_1], token0, token1), amountIn, TradeType.EXACT_INPUT)
        const mixedRouteTrade3 = MixedRouteTrade.fromRoute(
          new MixedRouteSDK([pool_0_1], token0, token1),
          amountIn,
          TradeType.EXACT_INPUT
        )
        const position = new Position({
          pool: pool_0_1,
          tickLower: -60,
          tickUpper: 60,
          liquidity: 1111111111,
        })
        const addLiquidityOptions = {
          slippageTolerance,
          deadline: 2 ** 32,
          tokenId: 1,
        }

        it('correctly encodes the entire swap process', async () => {
          const trades = [v2Trade, await v3Trade]
          const methodParameters = SwapRouter.swapAndAddCallParameters(
            trades,
            { slippageTolerance },
            position,
            addLiquidityOptions,
            ApprovalTypes.MAX_MINUS_ONE,
            ApprovalTypes.MAX_MINUS_ONE
          )
          expect(methodParameters.calldata).toEqual(expectedCalldata)
        })

        it('correctly encodes the entire swap process, v2, mixed', async () => {
          const trades = [v2Trade, await mixedRouteTrade3]
          const methodParameters = SwapRouter.swapAndAddCallParameters(
            trades,
            { slippageTolerance },
            position,
            addLiquidityOptions,
            ApprovalTypes.MAX_MINUS_ONE,
            ApprovalTypes.MAX_MINUS_ONE
          )
          expect(methodParameters.calldata).toEqual(expectedCalldata)
        })

        it('correctly encodes the entire swap process, mixed, v3', async () => {
          const trades = [await mixedRouteTrade2, await v3Trade]
          const methodParameters = SwapRouter.swapAndAddCallParameters(
            trades,
            { slippageTolerance },
            position,
            addLiquidityOptions,
            ApprovalTypes.MAX_MINUS_ONE,
            ApprovalTypes.MAX_MINUS_ONE
          )
          expect(methodParameters.calldata).toEqual(expectedCalldata)
        })

        it('correctly encodes the entire swap process, mixed, mixed', async () => {
          const trades = [await mixedRouteTrade2, await mixedRouteTrade3]
          const methodParameters = SwapRouter.swapAndAddCallParameters(
            trades,
            { slippageTolerance },
            position,
            addLiquidityOptions,
            ApprovalTypes.MAX_MINUS_ONE,
            ApprovalTypes.MAX_MINUS_ONE
          )
          expect(methodParameters.calldata).toEqual(expectedCalldata)
        })
      })

      describe('when ZERO_THEN_MAX tokens must be approved to the NFT Manager', () => {
        const expectedCalldata =
          '0xac9650d80000000000000000000000000000000000000000000000000000000000000020000000000000000000000000000000000000000000000000000000000000000900000000000000000000000000000000000000000000000000000000000001200000000000000000000000000000000000000000000000000000000000000240000000000000000000000000000000000000000000000000000000000000036000000000000000000000000000000000000000000000000000000000000003e0000000000000000000000000000000000000000000000000000000000000046000000000000000000000000000000000000000000000000000000000000004c000000000000000000000000000000000000000000000000000000000000005200000000000000000000000000000000000000000000000000000000000000600000000000000000000000000000000000000000000000000000000000000068000000000000000000000000000000000000000000000000000000000000000e4472b43f3000000000000000000000000000000000000000000000000000000000000000a0000000000000000000000000000000000000000000000000000000000000008000000000000000000000000000000000000000000000000000000000000008000000000000000000000000000000000000000000000000000000000000000020000000000000000000000000000000000000000000000000000000000000002000000000000000000000000000000000000000000000000000000000000000100000000000000000000000000000000000000000000000000000000000000020000000000000000000000000000000000000000000000000000000000000000000000000000000000000000000000000000000000000000000000e404e45aaf000000000000000000000000000000000000000000000000000000000000000100000000000000000000000000000000000000000000000000000000000000020000000000000000000000000000000000000000000000000000000000000bb80000000000000000000000000000000000000000000000000000000000000002000000000000000000000000000000000000000000000000000000000000000a00000000000000000000000000000000000000000000000000000000000000070000000000000000000000000000000000000000000000000000000000000000000000000000000000000000000000000000000000000000000000000000000000000000000000000000000000000000000000000000000000000044f2d5d56b0000000000000000000000000000000000000000000000000000000000000002000000000000000000000000000000000000000000000000000000000032c89c000000000000000000000000000000000000000000000000000000000000000000000000000000000000000000000000000000000000000000000044f2d5d56b0000000000000000000000000000000000000000000000000000000000000001000000000000000000000000000000000000000000000000000000000032c8ad000000000000000000000000000000000000000000000000000000000000000000000000000000000000000000000000000000000000000000000024639d71a90000000000000000000000000000000000000000000000000000000000000001000000000000000000000000000000000000000000000000000000000000000000000000000000000000000000000000000000000000000000000024639d71a900000000000000000000000000000000000000000000000000000000000000020000000000000000000000000000000000000000000000000000000000000000000000000000000000000000000000000000000000000000000000a4f100b20500000000000000000000000000000000000000000000000000000000000000010000000000000000000000000000000000000000000000000000000000000002000000000000000000000000000000000000000000000000000000000000000100000000000000000000000000000000000000000000000000000000000000000000000000000000000000000000000000000000000000000000000000000000000000000000000000000000000000000000000000000000000000000000000000000000000000000000000000000000000000000000000000000044e90a182f00000000000000000000000000000000000000000000000000000000000000010000000000000000000000000000000000000000000000000000000000000000000000000000000000000000000000000000000000000000000000000000000000000000000000000000000000000000000000000000000000000044e90a182f0000000000000000000000000000000000000000000000000000000000000002000000000000000000000000000000000000000000000000000000000000000000000000000000000000000000000000000000000000000000000000'
        const amountIn = CurrencyAmount.fromRawAmount(token0, JSBI.BigInt(10))
        const v2Trade = V2Trade.exactIn(new V2Route([pair_0_1], token0, token1), amountIn)
        const mixedRouteTrade2 = MixedRouteTrade.fromRoute(
          new MixedRouteSDK([pair_0_1], token0, token1),
          amountIn,
          TradeType.EXACT_INPUT
        )
        const v3Trade = V3Trade.fromRoute(new V3Route([pool_0_1], token0, token1), amountIn, TradeType.EXACT_INPUT)
        const mixedRouteTrade3 = MixedRouteTrade.fromRoute(
          new MixedRouteSDK([pool_0_1], token0, token1),
          amountIn,
          TradeType.EXACT_INPUT
        )
        const position = new Position({
          pool: pool_0_1,
          tickLower: -60,
          tickUpper: 60,
          liquidity: 1111111111,
        })
        const addLiquidityOptions = {
          slippageTolerance,
          deadline: 2 ** 32,
          tokenId: 1,
        }

        it('correctly encodes the entire swap process', async () => {
          const trades = [v2Trade, await v3Trade]
          const methodParameters = SwapRouter.swapAndAddCallParameters(
            trades,
            { slippageTolerance },
            position,
            addLiquidityOptions,
            ApprovalTypes.ZERO_THEN_MAX,
            ApprovalTypes.ZERO_THEN_MAX
          )
          expect(methodParameters.calldata).toEqual(expectedCalldata)
        })

        it('correctly encodes the entire swap process v2, mixed', async () => {
          const trades = [v2Trade, await mixedRouteTrade3]
          const methodParameters = SwapRouter.swapAndAddCallParameters(
            trades,
            { slippageTolerance },
            position,
            addLiquidityOptions,
            ApprovalTypes.ZERO_THEN_MAX,
            ApprovalTypes.ZERO_THEN_MAX
          )
          expect(methodParameters.calldata).toEqual(expectedCalldata)
        })

        it('correctly encodes the entire swap process mixed, v3', async () => {
          const trades = [await mixedRouteTrade2, await v3Trade]
          const methodParameters = SwapRouter.swapAndAddCallParameters(
            trades,
            { slippageTolerance },
            position,
            addLiquidityOptions,
            ApprovalTypes.ZERO_THEN_MAX,
            ApprovalTypes.ZERO_THEN_MAX
          )
          expect(methodParameters.calldata).toEqual(expectedCalldata)
        })

        it('correctly encodes the entire swap process mixed, mixed', async () => {
          const trades = [await mixedRouteTrade2, await mixedRouteTrade3]
          const methodParameters = SwapRouter.swapAndAddCallParameters(
            trades,
            { slippageTolerance },
            position,
            addLiquidityOptions,
            ApprovalTypes.ZERO_THEN_MAX,
            ApprovalTypes.ZERO_THEN_MAX
          )
          expect(methodParameters.calldata).toEqual(expectedCalldata)
        })
      })

      describe('when ZERO_THEN_MAX_MINUS_ONE tokens must be approved to the NFT Manager', () => {
        const expectedCalldata =
          '0xac9650d80000000000000000000000000000000000000000000000000000000000000020000000000000000000000000000000000000000000000000000000000000000900000000000000000000000000000000000000000000000000000000000001200000000000000000000000000000000000000000000000000000000000000240000000000000000000000000000000000000000000000000000000000000036000000000000000000000000000000000000000000000000000000000000003e0000000000000000000000000000000000000000000000000000000000000046000000000000000000000000000000000000000000000000000000000000004c000000000000000000000000000000000000000000000000000000000000005200000000000000000000000000000000000000000000000000000000000000600000000000000000000000000000000000000000000000000000000000000068000000000000000000000000000000000000000000000000000000000000000e4472b43f3000000000000000000000000000000000000000000000000000000000000000a0000000000000000000000000000000000000000000000000000000000000008000000000000000000000000000000000000000000000000000000000000008000000000000000000000000000000000000000000000000000000000000000020000000000000000000000000000000000000000000000000000000000000002000000000000000000000000000000000000000000000000000000000000000100000000000000000000000000000000000000000000000000000000000000020000000000000000000000000000000000000000000000000000000000000000000000000000000000000000000000000000000000000000000000e404e45aaf000000000000000000000000000000000000000000000000000000000000000100000000000000000000000000000000000000000000000000000000000000020000000000000000000000000000000000000000000000000000000000000bb80000000000000000000000000000000000000000000000000000000000000002000000000000000000000000000000000000000000000000000000000000000a00000000000000000000000000000000000000000000000000000000000000070000000000000000000000000000000000000000000000000000000000000000000000000000000000000000000000000000000000000000000000000000000000000000000000000000000000000000000000000000000000000044f2d5d56b0000000000000000000000000000000000000000000000000000000000000002000000000000000000000000000000000000000000000000000000000032c89c000000000000000000000000000000000000000000000000000000000000000000000000000000000000000000000000000000000000000000000044f2d5d56b0000000000000000000000000000000000000000000000000000000000000001000000000000000000000000000000000000000000000000000000000032c8ad000000000000000000000000000000000000000000000000000000000000000000000000000000000000000000000000000000000000000000000024ab3fdd500000000000000000000000000000000000000000000000000000000000000001000000000000000000000000000000000000000000000000000000000000000000000000000000000000000000000000000000000000000000000024ab3fdd5000000000000000000000000000000000000000000000000000000000000000020000000000000000000000000000000000000000000000000000000000000000000000000000000000000000000000000000000000000000000000a4f100b20500000000000000000000000000000000000000000000000000000000000000010000000000000000000000000000000000000000000000000000000000000002000000000000000000000000000000000000000000000000000000000000000100000000000000000000000000000000000000000000000000000000000000000000000000000000000000000000000000000000000000000000000000000000000000000000000000000000000000000000000000000000000000000000000000000000000000000000000000000000000000000000000000000044e90a182f00000000000000000000000000000000000000000000000000000000000000010000000000000000000000000000000000000000000000000000000000000000000000000000000000000000000000000000000000000000000000000000000000000000000000000000000000000000000000000000000000000044e90a182f0000000000000000000000000000000000000000000000000000000000000002000000000000000000000000000000000000000000000000000000000000000000000000000000000000000000000000000000000000000000000000'
        const amountIn = CurrencyAmount.fromRawAmount(token0, JSBI.BigInt(10))
        const v2Trade = V2Trade.exactIn(new V2Route([pair_0_1], token0, token1), amountIn)
        const mixedRouteTrade2 = MixedRouteTrade.fromRoute(
          new MixedRouteSDK([pair_0_1], token0, token1),
          amountIn,
          TradeType.EXACT_INPUT
        )
        const v3Trade = V3Trade.fromRoute(new V3Route([pool_0_1], token0, token1), amountIn, TradeType.EXACT_INPUT)
        const mixedRouteTrade3 = MixedRouteTrade.fromRoute(
          new MixedRouteSDK([pool_0_1], token0, token1),
          amountIn,
          TradeType.EXACT_INPUT
        )
        const position = new Position({
          pool: pool_0_1,
          tickLower: -60,
          tickUpper: 60,
          liquidity: 1111111111,
        })
        const addLiquidityOptions = {
          slippageTolerance,
          deadline: 2 ** 32,
          tokenId: 1,
        }

        it('correctly encodes the entire swap process', async () => {
          const trades = [v2Trade, await v3Trade]
          const methodParameters = SwapRouter.swapAndAddCallParameters(
            trades,
            { slippageTolerance },
            position,
            addLiquidityOptions,
            ApprovalTypes.ZERO_THEN_MAX_MINUS_ONE,
            ApprovalTypes.ZERO_THEN_MAX_MINUS_ONE
          )
          expect(methodParameters.calldata).toEqual(expectedCalldata)
        })

        it('correctly encodes the entire swap process v2, mixed', async () => {
          const trades = [v2Trade, await mixedRouteTrade3]
          const methodParameters = SwapRouter.swapAndAddCallParameters(
            trades,
            { slippageTolerance },
            position,
            addLiquidityOptions,
            ApprovalTypes.ZERO_THEN_MAX_MINUS_ONE,
            ApprovalTypes.ZERO_THEN_MAX_MINUS_ONE
          )
          expect(methodParameters.calldata).toEqual(expectedCalldata)
        })

        it('correctly encodes the entire swap process mixed, v3', async () => {
          const trades = [await mixedRouteTrade2, await v3Trade]
          const methodParameters = SwapRouter.swapAndAddCallParameters(
            trades,
            { slippageTolerance },
            position,
            addLiquidityOptions,
            ApprovalTypes.ZERO_THEN_MAX_MINUS_ONE,
            ApprovalTypes.ZERO_THEN_MAX_MINUS_ONE
          )
          expect(methodParameters.calldata).toEqual(expectedCalldata)
        })

        it('correctly encodes the entire swap process mixed, mixed', async () => {
          const trades = [await mixedRouteTrade2, await mixedRouteTrade3]
          const methodParameters = SwapRouter.swapAndAddCallParameters(
            trades,
            { slippageTolerance },
            position,
            addLiquidityOptions,
            ApprovalTypes.ZERO_THEN_MAX_MINUS_ONE,
            ApprovalTypes.ZERO_THEN_MAX_MINUS_ONE
          )
          expect(methodParameters.calldata).toEqual(expectedCalldata)
        })
      })

      describe('when input is native', () => {
        const expectedCalldata =
          '0xac9650d8000000000000000000000000000000000000000000000000000000000000002000000000000000000000000000000000000000000000000000000000000000080000000000000000000000000000000000000000000000000000000000000100000000000000000000000000000000000000000000000000000000000000022000000000000000000000000000000000000000000000000000000000000002a00000000000000000000000000000000000000000000000000000000000000300000000000000000000000000000000000000000000000000000000000000036000000000000000000000000000000000000000000000000000000000000003c000000000000000000000000000000000000000000000000000000000000004a0000000000000000000000000000000000000000000000000000000000000050000000000000000000000000000000000000000000000000000000000000000e404e45aaf000000000000000000000000c02aaa39b223fe8d0a0e5c4f27ead9083c756cc200000000000000000000000000000000000000000000000000000000000000020000000000000000000000000000000000000000000000000000000000000bb80000000000000000000000000000000000000000000000000000000000000002000000000000000000000000000000000000000000000000000000000000000a00000000000000000000000000000000000000000000000000000000000000070000000000000000000000000000000000000000000000000000000000000000000000000000000000000000000000000000000000000000000000000000000000000000000000000000000000000000000000000000000000000044f2d5d56b0000000000000000000000000000000000000000000000000000000000000002000000000000000000000000000000000000000000000000000000000032c8a50000000000000000000000000000000000000000000000000000000000000000000000000000000000000000000000000000000000000000000000241c58db4f000000000000000000000000000000000000000000000000000000000032c8ad000000000000000000000000000000000000000000000000000000000000000000000000000000000000000000000000000000000000000000000024571ac8b0000000000000000000000000c02aaa39b223fe8d0a0e5c4f27ead9083c756cc2000000000000000000000000000000000000000000000000000000000000000000000000000000000000000000000000000000000000000000000024571ac8b000000000000000000000000000000000000000000000000000000000000000020000000000000000000000000000000000000000000000000000000000000000000000000000000000000000000000000000000000000000000000a4f100b2050000000000000000000000000000000000000000000000000000000000000002000000000000000000000000c02aaa39b223fe8d0a0e5c4f27ead9083c756cc2000000000000000000000000000000000000000000000000000000000000000100000000000000000000000000000000000000000000000000000000000000000000000000000000000000000000000000000000000000000000000000000000000000000000000000000000000000000000000000000000000000000000000000000000000000000000000000000000000000000000000000000024496169970000000000000000000000000000000000000000000000000000000000000000000000000000000000000000000000000000000000000000000000000000000000000000000000000000000000000000000000000000000000000044e90a182f0000000000000000000000000000000000000000000000000000000000000002000000000000000000000000000000000000000000000000000000000000000000000000000000000000000000000000000000000000000000000000'

        const ETH = Ether.onChain(1)
        const amountIn = CurrencyAmount.fromRawAmount(ETH, JSBI.BigInt(10))
        const v3Trade = V3Trade.fromRoute(new V3Route([pool_1_WETH], ETH, token1), amountIn, TradeType.EXACT_INPUT)
        const mixedRouteTrade3 = MixedRouteTrade.fromRoute(
          new MixedRouteSDK([pool_1_WETH], ETH, token1),
          amountIn,
          TradeType.EXACT_INPUT
        )
        const position = new Position({
          pool: pool_1_WETH,
          tickLower: -60,
          tickUpper: 60,
          liquidity: 1111111111,
        })
        const addLiquidityOptions = {
          slippageTolerance,
          deadline: 2 ** 32,
          tokenId: 1,
        }

        it('correctly encodes the entire swap process', async () => {
          const trades = [await v3Trade]
          const methodParameters = SwapRouter.swapAndAddCallParameters(
            trades,
            { slippageTolerance },
            position,
            addLiquidityOptions,
            ApprovalTypes.MAX,
            ApprovalTypes.MAX
          )
          expect(methodParameters.calldata).toEqual(expectedCalldata)
        })

        it('correctly encodes the entire swap process when is a mixedRoute', async () => {
          const trades = [await mixedRouteTrade3]
          const methodParameters = SwapRouter.swapAndAddCallParameters(
            trades,
            { slippageTolerance },
            position,
            addLiquidityOptions,
            ApprovalTypes.MAX,
            ApprovalTypes.MAX
          )
          expect(methodParameters.calldata).toEqual(expectedCalldata)
        })
      })

      describe('when output is native', () => {
        const expectedCalldata =
          '0xac9650d8000000000000000000000000000000000000000000000000000000000000002000000000000000000000000000000000000000000000000000000000000000080000000000000000000000000000000000000000000000000000000000000100000000000000000000000000000000000000000000000000000000000000022000000000000000000000000000000000000000000000000000000000000002800000000000000000000000000000000000000000000000000000000000000300000000000000000000000000000000000000000000000000000000000000036000000000000000000000000000000000000000000000000000000000000003c000000000000000000000000000000000000000000000000000000000000004a0000000000000000000000000000000000000000000000000000000000000052000000000000000000000000000000000000000000000000000000000000000e404e45aaf0000000000000000000000000000000000000000000000000000000000000002000000000000000000000000c02aaa39b223fe8d0a0e5c4f27ead9083c756cc20000000000000000000000000000000000000000000000000000000000000bb80000000000000000000000000000000000000000000000000000000000000002000000000000000000000000000000000000000000000000000000000000000a000000000000000000000000000000000000000000000000000000000000000700000000000000000000000000000000000000000000000000000000000000000000000000000000000000000000000000000000000000000000000000000000000000000000000000000000000000000000000000000000000000241c58db4f000000000000000000000000000000000000000000000000000000000032c8a5000000000000000000000000000000000000000000000000000000000000000000000000000000000000000000000000000000000000000000000044f2d5d56b0000000000000000000000000000000000000000000000000000000000000002000000000000000000000000000000000000000000000000000000000032c8ad000000000000000000000000000000000000000000000000000000000000000000000000000000000000000000000000000000000000000000000024571ac8b00000000000000000000000000000000000000000000000000000000000000002000000000000000000000000000000000000000000000000000000000000000000000000000000000000000000000000000000000000000000000024571ac8b0000000000000000000000000c02aaa39b223fe8d0a0e5c4f27ead9083c756cc20000000000000000000000000000000000000000000000000000000000000000000000000000000000000000000000000000000000000000000000a4f100b2050000000000000000000000000000000000000000000000000000000000000002000000000000000000000000c02aaa39b223fe8d0a0e5c4f27ead9083c756cc2000000000000000000000000000000000000000000000000000000000000000100000000000000000000000000000000000000000000000000000000000000000000000000000000000000000000000000000000000000000000000000000000000000000000000000000000000000000000000000000000000000000000000000000000000000000000000000000000000000000000000000000044e90a182f0000000000000000000000000000000000000000000000000000000000000002000000000000000000000000000000000000000000000000000000000000000000000000000000000000000000000000000000000000000000000000000000000000000000000000000000000000000000000000000000000000002449616997000000000000000000000000000000000000000000000000000000000000000000000000000000000000000000000000000000000000000000000000'
        const ETH = Ether.onChain(1)
        const amountIn = CurrencyAmount.fromRawAmount(token1, JSBI.BigInt(10))
        const v3Trade = V3Trade.fromRoute(new V3Route([pool_1_WETH], token1, ETH), amountIn, TradeType.EXACT_INPUT)
        const mixedRouteTrade3 = MixedRouteTrade.fromRoute(
          new MixedRouteSDK([pool_1_WETH], token1, ETH),
          amountIn,
          TradeType.EXACT_INPUT
        )
        const position = new Position({
          pool: pool_1_WETH,
          tickLower: -60,
          tickUpper: 60,
          liquidity: 1111111111,
        })
        const addLiquidityOptions = {
          slippageTolerance,
          deadline: 2 ** 32,
          tokenId: 1,
        }

        it('correctly encodes the entire swap process', async () => {
          const trades = [await v3Trade]
          const methodParameters = SwapRouter.swapAndAddCallParameters(
            trades,
            { slippageTolerance },
            position,
            addLiquidityOptions,
            ApprovalTypes.MAX,
            ApprovalTypes.MAX
          )
          expect(methodParameters.calldata).toEqual(expectedCalldata)
        })

        it('correctly encodes the entire swap process when is mixedRoute', async () => {
          const trades = [await mixedRouteTrade3]
          const methodParameters = SwapRouter.swapAndAddCallParameters(
            trades,
            { slippageTolerance },
            position,
            addLiquidityOptions,
            ApprovalTypes.MAX,
            ApprovalTypes.MAX
          )
          expect(methodParameters.calldata).toEqual(expectedCalldata)
        })
      })
    })
  })
})<|MERGE_RESOLUTION|>--- conflicted
+++ resolved
@@ -53,19 +53,14 @@
     return new Pair(amount0, amount1)
   }
 
-<<<<<<< HEAD
-  const pool_0_1 = makePool(token0, token1)
-  // const pool_0_2 = makePool(token0, token2)
-=======
   const pool_0_1 = makePool(token0, token1, liquidity)
->>>>>>> 3f996cef
   const pair_0_1 = makePair(token0, token1, liquidity)
   const pair_1_2 = makePair(token1, token2, liquidity)
 
   const pool_1_WETH = makePool(token1, WETH, liquidity)
   const pair_1_WETH = makePair(token1, WETH, liquidity)
   const pair_2_WETH = makePair(token2, WETH, liquidity)
-  const pool_2_WETH = makePool(token2, WETH)
+  const pool_2_WETH = makePool(token2, WETH, liquidity)
 
   const slippageTolerance = new Percent(1, 100)
   const recipient = '0x0000000000000000000000000000000000000003'
